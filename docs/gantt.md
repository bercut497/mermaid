--- conflicted
+++ resolved
@@ -5,7 +5,6 @@
 > A Gantt chart is a type of bar chart, first developed by Karol Adamiecki in 1896, and independently by Henry Gantt in the 1910s, that illustrates a project schedule and the amount of time it would take for any one project to finish. Gantt charts illustrate number of days between the start and finish dates of the terminal elements and summary elements of a project.
 
 ## A note to users
-<<<<<<< HEAD
 
 Gantt Charts will record each scheduled task as one continuous bar that extends from the left to the right. The x axis represents time and the y records the different tasks and the order in which they are to be completed.
 
@@ -15,17 +14,6 @@
 However, if the excluded dates are between two tasks that are set to start consecutively, the excluded dates will be skipped graphically and left blank, and the following task will begin after the end of the excluded dates.
 As shown here ![](./img/Gantt-long-weekend-look.png)
 
-=======
-
-Gantt Charts will record each scheduled task as one continuous bar that extends from the left to the right. The x axis represents time and the y records the different tasks and the order in which they are to be completed.
-
-It is important to remember that when a date, day, or collection of dates specific to a task are "excluded", the Gantt Chart will accommodate those changes by extending an equal number of days, towards the right, not by creating a gap inside the task.
-As shown here ![](./img/Gantt-excluded-days-within.png)
-
-However, if the excluded dates are between two tasks that are set to start consecutively, the excluded dates will be skipped graphically and left blank, and the following task will begin after the end of the excluded dates.
-As shown here ![](./img/Gantt-long-weekend-look.png)
-
->>>>>>> d52c1f09
 A Gantt chart is useful for tracking the amount of time it would take before a project is finished, but it can also be used to graphically represent "non-working days", with a few tweaks.
 
 Mermaid can render Gantt diagrams as SVG, PNG or a MarkDown link that can be pasted into docs.
@@ -138,11 +126,6 @@
         cherry :active, c, after b a, 1d
 ```
 
-<<<<<<< HEAD
-### Title
-
-=======
->>>>>>> d52c1f09
 The `title` is an _optional_ string to be displayed at the top of the Gantt chart to describe the chart as a whole.
 
 ### Section statements
@@ -165,19 +148,6 @@
 Final milestone : milestone, m2, 18:14, 2min
 ```
 
-<<<<<<< HEAD
-```mermaid
-gantt
-dateFormat HH:mm
-axisFormat %H:%M
-Initial milestone : milestone, m1, 17:49,2min
-taska2 : 10min
-taska3 : 5min
-Final milestone : milestone, m2, 18:14, 2min
-```
-
-=======
->>>>>>> d52c1f09
 ## Setting dates
 
 `dateFormat` defines the format of the date **input** of your gantt elements. How these dates are represented in the rendered chart **output** are defined by `axisFormat`.
