--- conflicted
+++ resolved
@@ -381,11 +381,8 @@
   getTasks,
   addTask,
   findTaskById,
-<<<<<<< HEAD
   addTaskOrg,
   setExcludes
-=======
-  addTaskOrg
 }
 
 function getTaskTags (data, task, tags) {
@@ -402,5 +399,4 @@
       }
     })
   }
->>>>>>> 7ca9df93
 }