%lex

%options case-insensitive
%x open_directive type_directive arg_directive block

%%
\%\%\{                                                          { this.begin('open_directive'); return 'open_directive'; }
<open_directive>((?:(?!\}\%\%)[^:.])*)                          { this.begin('type_directive'); return 'type_directive'; }
<type_directive>":"                                             { this.popState(); this.begin('arg_directive'); return ':'; }
<type_directive,arg_directive>\}\%\%                            { this.popState(); this.popState(); return 'close_directive'; }
<arg_directive>((?:(?!\}\%\%).|\n)*)                            return 'arg_directive';
\%%(?!\{)[^\n]*                                                 /* skip comments */
[^\}]\%\%[^\n]*                                                 /* skip comments */
<<<<<<< HEAD
[\n]+                           return 'NEWLINE';
\s+                             /* skip whitespace */
[\s]+                           return 'SPACE';
\"[^"]*\"                       return 'WORD';
"erDiagram"                     return 'ER_DIAGRAM';
"{"                             { this.begin("block"); return 'BLOCK_START'; }
<block>\s+                      /* skip whitespace in block */
<block>[A-Za-z][A-Za-z0-9\-_]+  { return 'ATTRIBUTE_WORD'; }
<block>[\n]+                    /* nothing */
<block>"}"                      { this.popState(); return 'BLOCK_STOP'; }
<block>.                        return yytext[0];
\|o                             return 'ZERO_OR_ONE';
\}o                             return 'ZERO_OR_MORE';
\}\|                            return 'ONE_OR_MORE';
\|\|                            return 'ONLY_ONE';
o\|                             return 'ZERO_OR_ONE';
o\{                             return 'ZERO_OR_MORE';
\|\{                            return 'ONE_OR_MORE';
\.\.                            return 'NON_IDENTIFYING';
\-\-                            return 'IDENTIFYING';
\.\-                            return 'NON_IDENTIFYING';
\-\.                            return 'NON_IDENTIFYING';
[A-Za-z][A-Za-z0-9\-]*          return 'ALPHANUM';
.                               return yytext[0];
<<EOF>>                         return 'EOF';
=======
[\n]+                     return 'NEWLINE';
\s+                       /* skip whitespace */
[\s]+                     return 'SPACE';
\"[^"]*\"                 return 'WORD';
"erDiagram"               return 'ER_DIAGRAM';
\|o                       return 'ZERO_OR_ONE';
\}o                       return 'ZERO_OR_MORE';
\}\|                      return 'ONE_OR_MORE';
\|\|                      return 'ONLY_ONE';
o\|                       return 'ZERO_OR_ONE';
o\{                       return 'ZERO_OR_MORE';
\|\{                      return 'ONE_OR_MORE';
\.\.                      return 'NON_IDENTIFYING';
\-\-                      return 'IDENTIFYING';
\.\-                      return 'NON_IDENTIFYING';
\-\.                      return 'NON_IDENTIFYING';
[A-Za-z][A-Za-z0-9\-_]*    return 'ALPHANUM';
.                         return yytext[0];
<<EOF>>                   return 'EOF';
>>>>>>> 26e0283f

/lex

%start start
%% /* language grammar */

start
    : 'ER_DIAGRAM' document 'EOF' { /*console.log('finished parsing');*/ }
  	| directive start
    ;

document
	: /* empty */ { $$ = [] }
	| document line {$1.push($2);$$ = $1}
	;

line
	: SPACE statement { $$ = $2 }
	| statement { $$ = $1 }
	| NEWLINE { $$=[];}
	| EOF { $$=[];}
	;

directive
  : openDirective typeDirective closeDirective 'NEWLINE'
  | openDirective typeDirective ':' argDirective closeDirective 'NEWLINE'
  ;

statement
    : directive
    | entityName relSpec entityName ':' role
      {
          yy.addEntity($1);
          yy.addEntity($3);
          yy.addRelationship($1, $5, $3, $2);
          /*console.log($1 + $2 + $3 + ':' + $5);*/
      }
<<<<<<< HEAD
    | entityName BLOCK_START attributes BLOCK_STOP
      {
          /* console.log('detected block'); */
          yy.addEntity($1);
          yy.addAttributes($1, $3);
          /* console.log('handled block'); */
      }
=======
>>>>>>> 26e0283f
    | entityName { yy.addEntity($1); }
    ;

entityName
    : 'ALPHANUM' { $$ = $1; /*console.log('Entity: ' + $1);*/ }
    ;

attributes
    : attribute { $$ = [$1]; }
    | attribute attributes { $2.push($1); $$=$2; }
    ;

attribute
    : attributeType attributeName { $$ = { attributeType: $1, attributeName: $2 }; }
    ;

attributeType
    : ATTRIBUTE_WORD { $$=$1; }
    ;

attributeName
    : ATTRIBUTE_WORD { $$=$1; }
    ;

relSpec
    : cardinality relType cardinality
      {
        $$ = { cardA: $3, relType: $2, cardB: $1 };
        /*console.log('relSpec: ' + $3 + $2 + $1);*/
      }
    ;

cardinality
    : 'ZERO_OR_ONE'                  { $$ = yy.Cardinality.ZERO_OR_ONE; }
    | 'ZERO_OR_MORE'                 { $$ = yy.Cardinality.ZERO_OR_MORE; }
    | 'ONE_OR_MORE'                  { $$ = yy.Cardinality.ONE_OR_MORE; }
    | 'ONLY_ONE'                     { $$ = yy.Cardinality.ONLY_ONE; }
    ;

relType
    : 'NON_IDENTIFYING'              { $$ = yy.Identification.NON_IDENTIFYING;  }
    | 'IDENTIFYING'                  { $$ = yy.Identification.IDENTIFYING; }
    ;

role
    : 'WORD'      { $$ = $1.replace(/"/g, ''); }
    | 'ALPHANUM'  { $$ = $1; }
    ;

openDirective
  : open_directive { yy.parseDirective('%%{', 'open_directive'); }
  ;

typeDirective
  : type_directive { yy.parseDirective($1, 'type_directive'); }
  ;

argDirective
  : arg_directive { $1 = $1.trim().replace(/'/g, '"'); yy.parseDirective($1, 'arg_directive'); }
  ;

closeDirective
  : close_directive { yy.parseDirective('}%%', 'close_directive', 'er'); }
  ;

%%<|MERGE_RESOLUTION|>--- conflicted
+++ resolved
@@ -11,7 +11,6 @@
 <arg_directive>((?:(?!\}\%\%).|\n)*)                            return 'arg_directive';
 \%%(?!\{)[^\n]*                                                 /* skip comments */
 [^\}]\%\%[^\n]*                                                 /* skip comments */
-<<<<<<< HEAD
 [\n]+                           return 'NEWLINE';
 \s+                             /* skip whitespace */
 [\s]+                           return 'SPACE';
@@ -34,30 +33,9 @@
 \-\-                            return 'IDENTIFYING';
 \.\-                            return 'NON_IDENTIFYING';
 \-\.                            return 'NON_IDENTIFYING';
-[A-Za-z][A-Za-z0-9\-]*          return 'ALPHANUM';
+[A-Za-z][A-Za-z0-9\-_]*         return 'ALPHANUM';
 .                               return yytext[0];
 <<EOF>>                         return 'EOF';
-=======
-[\n]+                     return 'NEWLINE';
-\s+                       /* skip whitespace */
-[\s]+                     return 'SPACE';
-\"[^"]*\"                 return 'WORD';
-"erDiagram"               return 'ER_DIAGRAM';
-\|o                       return 'ZERO_OR_ONE';
-\}o                       return 'ZERO_OR_MORE';
-\}\|                      return 'ONE_OR_MORE';
-\|\|                      return 'ONLY_ONE';
-o\|                       return 'ZERO_OR_ONE';
-o\{                       return 'ZERO_OR_MORE';
-\|\{                      return 'ONE_OR_MORE';
-\.\.                      return 'NON_IDENTIFYING';
-\-\-                      return 'IDENTIFYING';
-\.\-                      return 'NON_IDENTIFYING';
-\-\.                      return 'NON_IDENTIFYING';
-[A-Za-z][A-Za-z0-9\-_]*    return 'ALPHANUM';
-.                         return yytext[0];
-<<EOF>>                   return 'EOF';
->>>>>>> 26e0283f
 
 /lex
 
@@ -95,7 +73,6 @@
           yy.addRelationship($1, $5, $3, $2);
           /*console.log($1 + $2 + $3 + ':' + $5);*/
       }
-<<<<<<< HEAD
     | entityName BLOCK_START attributes BLOCK_STOP
       {
           /* console.log('detected block'); */
@@ -103,8 +80,6 @@
           yy.addAttributes($1, $3);
           /* console.log('handled block'); */
       }
-=======
->>>>>>> 26e0283f
     | entityName { yy.addEntity($1); }
     ;
 
