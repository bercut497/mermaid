import mermaidAPI from '../../mermaidAPI';
import * as configApi from '../../config';
import { log } from '../../logger';

let prevActor = undefined;
let actors = {};
let messages = [];
const notes = [];
let title = '';
let titleWrapped = false;
let sequenceNumbersEnabled = false;
let wrapEnabled = false;

export const parseDirective = function (statement, context, type) {
  mermaidAPI.parseDirective(this, statement, context, type);
};

export const addActor = function (id, name, description) {
  // Don't allow description nulling
  const old = actors[id];
  if (old && name === old.name && description == null) return;

  // Don't allow null descriptions, either
  if (description == null || description.text == null) {
    description = { text: name, wrap: null };
  }

  actors[id] = {
    name: name,
    description: description.text,
    wrap: (description.wrap === undefined && autoWrap()) || !!description.wrap,
    prevActor: prevActor,
<<<<<<< HEAD
    links: {},
    properties: {},
    actorCnt: null,
    rectData: null,
=======
>>>>>>> 48b6a32f
  };
  if (prevActor && actors[prevActor]) {
    actors[prevActor].nextActor = id;
  }

  prevActor = id;
};

const activationCount = (part) => {
  let i;
  let count = 0;
  for (i = 0; i < messages.length; i++) {
    if (messages[i].type === LINETYPE.ACTIVE_START) {
      if (messages[i].from.actor === part) {
        count++;
      }
    }
    if (messages[i].type === LINETYPE.ACTIVE_END) {
      if (messages[i].from.actor === part) {
        count--;
      }
    }
  }
  return count;
};

export const addMessage = function (idFrom, idTo, message, answer) {
  messages.push({
    from: idFrom,
    to: idTo,
    message: message.text,
    wrap: (message.wrap === undefined && autoWrap()) || !!message.wrap,
    answer: answer,
  });
};

export const addSignal = function (
  idFrom,
  idTo,
  message = { text: undefined, wrap: undefined },
  messageType
) {
  if (messageType === LINETYPE.ACTIVE_END) {
    const cnt = activationCount(idFrom.actor);
    if (cnt < 1) {
      // Bail out as there is an activation signal from an inactive participant
      let error = new Error('Trying to inactivate an inactive participant (' + idFrom.actor + ')');
      error.hash = {
        text: '->>-',
        token: '->>-',
        line: '1',
        loc: { first_line: 1, last_line: 1, first_column: 1, last_column: 1 },
        expected: ["'ACTIVE_PARTICIPANT'"],
      };
      throw error;
    }
  }
  messages.push({
    from: idFrom,
    to: idTo,
    message: message.text,
    wrap: (message.wrap === undefined && autoWrap()) || !!message.wrap,
    type: messageType,
  });
  return true;
};

export const getMessages = function () {
  return messages;
};

export const getActors = function () {
  return actors;
};
export const getActor = function (id) {
  return actors[id];
};
export const getActorKeys = function () {
  return Object.keys(actors);
};
export const getTitle = function () {
  return title;
};
export const getTitleWrapped = function () {
  return titleWrapped;
};
export const enableSequenceNumbers = function () {
  sequenceNumbersEnabled = true;
};
export const showSequenceNumbers = () => sequenceNumbersEnabled;

export const setWrap = function (wrapSetting) {
  wrapEnabled = wrapSetting;
};

export const autoWrap = () => wrapEnabled;

export const clear = function () {
  actors = {};
  messages = [];
};

export const parseMessage = function (str) {
  const _str = str.trim();
  const message = {
    text: _str.replace(/^[:]?(?:no)?wrap:/, '').trim(),
    wrap:
      _str.match(/^[:]?wrap:/) !== null
        ? true
        : _str.match(/^[:]?nowrap:/) !== null
        ? false
        : undefined,
  };
  log.debug('parseMessage:', message);
  return message;
};

export const LINETYPE = {
  SOLID: 0,
  DOTTED: 1,
  NOTE: 2,
  SOLID_CROSS: 3,
  DOTTED_CROSS: 4,
  SOLID_OPEN: 5,
  DOTTED_OPEN: 6,
  LOOP_START: 10,
  LOOP_END: 11,
  ALT_START: 12,
  ALT_ELSE: 13,
  ALT_END: 14,
  OPT_START: 15,
  OPT_END: 16,
  ACTIVE_START: 17,
  ACTIVE_END: 18,
  PAR_START: 19,
  PAR_AND: 20,
  PAR_END: 21,
  RECT_START: 22,
  RECT_END: 23,
  SOLID_POINT: 24,
  DOTTED_POINT: 25,
};

export const ARROWTYPE = {
  FILLED: 0,
  OPEN: 1,
};

export const PLACEMENT = {
  LEFTOF: 0,
  RIGHTOF: 1,
  OVER: 2,
};

export const addNote = function (actor, placement, message) {
  const note = {
    actor: actor,
    placement: placement,
    message: message.text,
    wrap: (message.wrap === undefined && autoWrap()) || !!message.wrap,
  };

  // Coerce actor into a [to, from, ...] array
  const actors = [].concat(actor, actor);

  notes.push(note);
  messages.push({
    from: actors[0],
    to: actors[1],
    message: message.text,
    wrap: (message.wrap === undefined && autoWrap()) || !!message.wrap,
    type: LINETYPE.NOTE,
    placement: placement,
  });
};

<<<<<<< HEAD
export const addLinks = function (actorId, text) {
  // find the actor
  const actor = getActor(actorId);
  // JSON.parse the text
  try {
    const links = JSON.parse(text.text);
    // add the deserialized text to the actor's links field.
    insertLinks(actor, links);
  }
  catch (e) {
    log.error('error while parsing actor link text', e);
  }
};

function insertLinks(actor, links) {
  if (actor.links == null) {
    actor.links = links;
  }
  else {
    for (let key in links) {
      actor.links[key] = links[key];
    }
  }
}

export const addProperties = function (actorId, text) {
  // find the actor
  const actor = getActor(actorId);
  // JSON.parse the text
  try {
    const properties = JSON.parse(text.text);
    // add the deserialized text to the actor's property field.
    insertProperties(actor, properties);
  }
  catch (e) {
    log.error('error while parsing actor properties text', e);
  }
};

function insertProperties(actor, properties) {
  if (actor.properties == null) {
    actor.properties = properties;
  }
  else {
    for (let key in properties) {
      actor.properties[key] = properties[key];
    }
  }
}

export const addDetails = function (actorId, text) {
  // find the actor
  const actor = getActor(actorId);
  const elem = document.getElementById(text.text);

  // JSON.parse the text
  try {
    const text = elem.innerHTML;
    const details = JSON.parse(text);
    // add the deserialized text to the actor's property field.
    if (details["properties"]) {
      insertProperties(actor, details["properties"]);
    }

    if (details["links"]) {
      insertLinks(actor, details["links"]);
    }
  }
  catch (e) {
    log.error('error while parsing actor details text', e);
  }
};

export const getActorProperty = function (actor, key) {
  if (typeof actor !== 'undefined' && typeof actor.properties !== 'undefined') {
    return actor.properties[key];
  }

  return undefined;
}

export const setTitle = function(titleWrap) {
=======
export const setTitle = function (titleWrap) {
>>>>>>> 48b6a32f
  title = titleWrap.text;
  titleWrapped = (titleWrap.wrap === undefined && autoWrap()) || !!titleWrap.wrap;
};

export const apply = function (param) {
  if (param instanceof Array) {
    param.forEach(function (item) {
      apply(item);
    });
  } else {
    switch (param.type) {
      case 'addActor':
        addActor(param.actor, param.actor, param.description);
        break;
      case 'activeStart':
        addSignal(param.actor, undefined, undefined, param.signalType);
        break;
      case 'activeEnd':
        addSignal(param.actor, undefined, undefined, param.signalType);
        break;
      case 'addNote':
        addNote(param.actor, param.placement, param.text);
        break;
      case 'addLinks':
        addLinks(param.actor, param.text);
        break;
      case 'addProperties':
        addProperties(param.actor, param.text);
        break;
      case 'addDetails':
        addDetails(param.actor, param.text);
        break;
      case 'addMessage':
        addSignal(param.from, param.to, param.msg, param.signalType);
        break;
      case 'loopStart':
        addSignal(undefined, undefined, param.loopText, param.signalType);
        break;
      case 'loopEnd':
        addSignal(undefined, undefined, undefined, param.signalType);
        break;
      case 'rectStart':
        addSignal(undefined, undefined, param.color, param.signalType);
        break;
      case 'rectEnd':
        addSignal(undefined, undefined, undefined, param.signalType);
        break;
      case 'optStart':
        addSignal(undefined, undefined, param.optText, param.signalType);
        break;
      case 'optEnd':
        addSignal(undefined, undefined, undefined, param.signalType);
        break;
      case 'altStart':
        addSignal(undefined, undefined, param.altText, param.signalType);
        break;
      case 'else':
        addSignal(undefined, undefined, param.altText, param.signalType);
        break;
      case 'altEnd':
        addSignal(undefined, undefined, undefined, param.signalType);
        break;
      case 'setTitle':
        setTitle(param.text);
        break;
      case 'parStart':
        addSignal(undefined, undefined, param.parText, param.signalType);
        break;
      case 'and':
        addSignal(undefined, undefined, param.parText, param.signalType);
        break;
      case 'parEnd':
        addSignal(undefined, undefined, undefined, param.signalType);
        break;
    }
  }
};

export default {
  addActor,
  addMessage,
  addSignal,
  addLinks,
  addDetails,
  addProperties,
  autoWrap,
  setWrap,
  enableSequenceNumbers,
  showSequenceNumbers,
  getMessages,
  getActors,
  getActor,
  getActorKeys,
  getActorProperty,
  getTitle,
  parseDirective,
  getConfig: () => configApi.getConfig().sequence,
  getTitleWrapped,
  clear,
  parseMessage,
  LINETYPE,
  ARROWTYPE,
  PLACEMENT,
  addNote,
  setTitle,
  apply,
};<|MERGE_RESOLUTION|>--- conflicted
+++ resolved
@@ -30,13 +30,10 @@
     description: description.text,
     wrap: (description.wrap === undefined && autoWrap()) || !!description.wrap,
     prevActor: prevActor,
-<<<<<<< HEAD
     links: {},
     properties: {},
     actorCnt: null,
     rectData: null,
-=======
->>>>>>> 48b6a32f
   };
   if (prevActor && actors[prevActor]) {
     actors[prevActor].nextActor = id;
@@ -213,7 +210,6 @@
   });
 };
 
-<<<<<<< HEAD
 export const addLinks = function (actorId, text) {
   // find the actor
   const actor = getActor(actorId);
@@ -295,10 +291,7 @@
   return undefined;
 }
 
-export const setTitle = function(titleWrap) {
-=======
 export const setTitle = function (titleWrap) {
->>>>>>> 48b6a32f
   title = titleWrap.text;
   titleWrapped = (titleWrap.wrap === undefined && autoWrap()) || !!titleWrap.wrap;
 };
