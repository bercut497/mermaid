--- conflicted
+++ resolved
@@ -87,12 +87,7 @@
     "@types/d3-sankey": "^0.12.1",
     "@types/d3-scale": "^4.0.3",
     "@types/d3-selection": "^3.0.5",
-<<<<<<< HEAD
-    "@types/d3-scale": "^4.0.2",
-    "@types/d3-shape": "^3.1.0",
-=======
     "@types/d3-shape": "^3.1.1",
->>>>>>> 6e51f8fd
     "@types/dompurify": "^3.0.2",
     "@types/jsdom": "^21.1.1",
     "@types/lodash-es": "^4.17.7",
