<<<<<<< HEAD
import flowDb from '../flowDb.js';
import flow from './flow.jison';
import { setConfig } from '../../../config.js';
=======
import flowDb from '../flowDb';
import flow from './flow';
import { setConfig } from '../../../config';
import { cleanupComments } from '../../../diagram-api/comments';
>>>>>>> 7e610d13

setConfig({
  securityLevel: 'strict',
});

describe('parsing a flow chart', function () {
  beforeEach(function () {
    flow.parser.yy = flowDb;
    flow.parser.yy.clear();
  });

  it('should handle a trailing whitespaces after statements', function () {
    const res = flow.parser.parse(cleanupComments('graph TD;\n\n\n %% Comment\n A-->B; \n B-->C;'));

    const vert = flow.parser.yy.getVertices();
    const edges = flow.parser.yy.getEdges();

    expect(vert['A'].id).toBe('A');
    expect(vert['B'].id).toBe('B');
    expect(edges.length).toBe(2);
    expect(edges[0].start).toBe('A');
    expect(edges[0].end).toBe('B');
    expect(edges[0].type).toBe('arrow_point');
    expect(edges[0].text).toBe('');
  });

  it('should handle node names with "end" substring', function () {
    const res = flow.parser.parse('graph TD\nendpoint --> sender');

    const vert = flow.parser.yy.getVertices();
    const edges = flow.parser.yy.getEdges();

    expect(vert['endpoint'].id).toBe('endpoint');
    expect(vert['sender'].id).toBe('sender');
    expect(edges[0].start).toBe('endpoint');
    expect(edges[0].end).toBe('sender');
  });

  it('should handle node names ending with keywords', function () {
    const res = flow.parser.parse('graph TD\nblend --> monograph');

    const vert = flow.parser.yy.getVertices();
    const edges = flow.parser.yy.getEdges();

    expect(vert['blend'].id).toBe('blend');
    expect(vert['monograph'].id).toBe('monograph');
    expect(edges[0].start).toBe('blend');
    expect(edges[0].end).toBe('monograph');
  });

  it('should allow default in the node name/id', function () {
    const res = flow.parser.parse('graph TD\ndefault --> monograph');

    const vert = flow.parser.yy.getVertices();
    const edges = flow.parser.yy.getEdges();

    expect(vert['default'].id).toBe('default');
    expect(vert['monograph'].id).toBe('monograph');
    expect(edges[0].start).toBe('default');
    expect(edges[0].end).toBe('monograph');
  });

  describe('special characters should be be handled.', function () {
    const charTest = function (char, result) {
      const res = flow.parser.parse('graph TD;A(' + char + ')-->B;');

      const vert = flow.parser.yy.getVertices();
      const edges = flow.parser.yy.getEdges();

      expect(vert['A'].id).toBe('A');
      expect(vert['B'].id).toBe('B');
      if (result) {
        expect(vert['A'].text).toBe(result);
      } else {
        expect(vert['A'].text).toBe(char);
      }
      flow.parser.yy.clear();
    };

    it("should be able to parse a '.'", function () {
      charTest('.');
      charTest('Start 103a.a1');
    });

    // it('should be able to parse text containing \'_\'', function () {
    //   charTest('_')
    // })

    it("should be able to parse a ':'", function () {
      charTest(':');
    });

    it("should be able to parse a ','", function () {
      charTest(',');
    });

    it("should be able to parse text containing '-'", function () {
      charTest('a-b');
    });

    it("should be able to parse a '+'", function () {
      charTest('+');
    });

    it("should be able to parse a '*'", function () {
      charTest('*');
    });

    it("should be able to parse a '<'", function () {
      charTest('<', '&lt;');
    });

    // it("should be able to parse a '>'", function() {
    //   charTest('>', '&gt;');
    // });

    // it("should be able to parse a '='", function() {
    //   charTest('=', '&equals;');
    // });
    it("should be able to parse a '&'", function () {
      charTest('&');
    });
  });

  it('should be possible to use direction in node ids', function () {
    let statement = '';

    statement = statement + 'graph TD;' + '\n';
    statement = statement + '  node1TB\n';

    const res = flow.parser.parse(statement);
    const vertices = flow.parser.yy.getVertices();
    const classes = flow.parser.yy.getClasses();
    expect(vertices['node1TB'].id).toBe('node1TB');
  });

  it('should be possible to use direction in node ids', function () {
    let statement = '';

    statement = statement + 'graph TD;A--x|text including URL space|B;';
    const res = flow.parser.parse(statement);
    const vertices = flow.parser.yy.getVertices();
    const classes = flow.parser.yy.getClasses();
    expect(vertices['A'].id).toBe('A');
  });

  it('should be possible to use numbers as labels', function () {
    let statement = '';

    statement = statement + 'graph TB;subgraph "number as labels";1;end;';
    const res = flow.parser.parse(statement);
    const vertices = flow.parser.yy.getVertices();
    const classes = flow.parser.yy.getClasses();
    expect(vertices['1'].id).toBe('1');
  });

  it('should add accTitle and accDescr to flow chart', function () {
    const flowChart = `graph LR
      accTitle: Big decisions
      accDescr: Flow chart of the decision making process
      A[Hard] -->|Text| B(Round)
      B --> C{Decision}
      C -->|One| D[Result 1]
      C -->|Two| E[Result 2]
      `;

    flow.parser.parse(flowChart);
    expect(flow.parser.yy.getAccTitle()).toBe('Big decisions');
    expect(flow.parser.yy.getAccDescription()).toBe('Flow chart of the decision making process');
  });
  it('should add accTitle and a multi line accDescr to flow chart', function () {
    const flowChart = `graph LR
      accTitle: Big decisions

      accDescr {
        Flow chart of the decision making process
        with a second line
      }

      A[Hard] -->|Text| B(Round)
      B --> C{Decision}
      C -->|One| D[Result 1]
      C -->|Two| E[Result 2]
`;

    flow.parser.parse(flowChart);
    expect(flow.parser.yy.getAccTitle()).toBe('Big decisions');
    expect(flow.parser.yy.getAccDescription()).toBe(
      `Flow chart of the decision making process
with a second line`
    );
  });
});<|MERGE_RESOLUTION|>--- conflicted
+++ resolved
@@ -1,13 +1,7 @@
-<<<<<<< HEAD
 import flowDb from '../flowDb.js';
 import flow from './flow.jison';
 import { setConfig } from '../../../config.js';
-=======
-import flowDb from '../flowDb';
-import flow from './flow';
-import { setConfig } from '../../../config';
-import { cleanupComments } from '../../../diagram-api/comments';
->>>>>>> 7e610d13
+import { cleanupComments } from '../../../diagram-api/comments.js';
 
 setConfig({
   securityLevel: 'strict',
