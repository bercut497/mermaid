import { select } from 'd3';
import { getConfig, setupGraphViewbox } from '../../diagram-api/diagramAPI';
import { log } from '../../logger';
<<<<<<< HEAD
=======
import utils from '../../utils';
import addSVGAccessibilityFields from '../../accessibility';
>>>>>>> 3e4dc306

let allCommitsDict = {};

const commitType = {
  NORMAL: 0,
  REVERSE: 1,
  HIGHLIGHT: 2,
  MERGE: 3,
  CHERRY_PICK: 4,
};

const THEME_COLOR_LIMIT = 8;

let branchPos = {};
let commitPos = {};
let lanes = [];
let maxPos = 0;
const clear = () => {
  branchPos = {};
  commitPos = {};
  allCommitsDict = {};
  maxPos = 0;
  lanes = [];
};

/**
 * Draws a text, used for labels of the branches
 *
 * @param {string} txt The text
 * @returns {SVGElement}
 */
const drawText = (txt) => {
  const svgLabel = document.createElementNS('http://www.w3.org/2000/svg', 'text');
  let rows = [];

  // Handling of new lines in the label
  if (typeof txt === 'string') {
    rows = txt.split(/\\n|\n|<br\s*\/?>/gi);
  } else if (Array.isArray(txt)) {
    rows = txt;
  } else {
    rows = [];
  }

  for (let j = 0; j < rows.length; j++) {
    const tspan = document.createElementNS('http://www.w3.org/2000/svg', 'tspan');
    tspan.setAttributeNS('http://www.w3.org/XML/1998/namespace', 'xml:space', 'preserve');
    tspan.setAttribute('dy', '1em');
    tspan.setAttribute('x', '0');
    tspan.setAttribute('class', 'row');
    tspan.textContent = rows[j].trim();
    svgLabel.appendChild(tspan);
  }
  /**
   * @param svg
   * @param selector
   */
  return svgLabel;
};

/**
 * Draws the commits with its symbol and labels. The function has two modes, one which only
 * calculates the positions and one that does the actual drawing. This for a simple way getting the
 * vertical layering correct in the graph.
 *
 * @param {any} svg
 * @param {any} commits
 * @param {any} modifyGraph
 */
const drawCommits = (svg, commits, modifyGraph) => {
  const gitGraphConfig = getConfig().gitGraph;
  const gBullets = svg.append('g').attr('class', 'commit-bullets');
  const gLabels = svg.append('g').attr('class', 'commit-labels');
  let pos = 0;

  const keys = Object.keys(commits);
  const sortedKeys = keys.sort((a, b) => {
    return commits[a].seq - commits[b].seq;
  });
  sortedKeys.forEach((key) => {
    const commit = commits[key];

    const y = branchPos[commit.branch].pos;
    const x = pos + 10;
    // Don't draw the commits now but calculate the positioning which is used by the branch lines etc.
    if (modifyGraph) {
      let typeClass;
      let commitSymbolType =
        typeof commit.customType !== 'undefined' && commit.customType !== ''
          ? commit.customType
          : commit.type;
      switch (commitSymbolType) {
        case commitType.NORMAL:
          typeClass = 'commit-normal';
          break;
        case commitType.REVERSE:
          typeClass = 'commit-reverse';
          break;
        case commitType.HIGHLIGHT:
          typeClass = 'commit-highlight';
          break;
        case commitType.MERGE:
          typeClass = 'commit-merge';
          break;
        case commitType.CHERRY_PICK:
          typeClass = 'commit-cherry-pick';
          break;
        default:
          typeClass = 'commit-normal';
      }

      if (commitSymbolType === commitType.HIGHLIGHT) {
        const circle = gBullets.append('rect');
        circle.attr('x', x - 10);
        circle.attr('y', y - 10);
        circle.attr('height', 20);
        circle.attr('width', 20);
        circle.attr(
          'class',
          `commit ${commit.id} commit-highlight${
            branchPos[commit.branch].index % THEME_COLOR_LIMIT
          } ${typeClass}-outer`
        );
        gBullets
          .append('rect')
          .attr('x', x - 6)
          .attr('y', y - 6)
          .attr('height', 12)
          .attr('width', 12)
          .attr(
            'class',
            `commit ${commit.id} commit${
              branchPos[commit.branch].index % THEME_COLOR_LIMIT
            } ${typeClass}-inner`
          );
      } else if (commitSymbolType === commitType.CHERRY_PICK) {
        gBullets
          .append('circle')
          .attr('cx', x)
          .attr('cy', y)
          .attr('r', 10)
          .attr('class', `commit ${commit.id} ${typeClass}`);
        gBullets
          .append('circle')
          .attr('cx', x - 3)
          .attr('cy', y + 2)
          .attr('r', 2.75)
          .attr('fill', '#fff')
          .attr('class', `commit ${commit.id} ${typeClass}`);
        gBullets
          .append('circle')
          .attr('cx', x + 3)
          .attr('cy', y + 2)
          .attr('r', 2.75)
          .attr('fill', '#fff')
          .attr('class', `commit ${commit.id} ${typeClass}`);
        gBullets
          .append('line')
          .attr('x1', x + 3)
          .attr('y1', y + 1)
          .attr('x2', x)
          .attr('y2', y - 5)
          .attr('stroke', '#fff')
          .attr('class', `commit ${commit.id} ${typeClass}`);
        gBullets
          .append('line')
          .attr('x1', x - 3)
          .attr('y1', y + 1)
          .attr('x2', x)
          .attr('y2', y - 5)
          .attr('stroke', '#fff')
          .attr('class', `commit ${commit.id} ${typeClass}`);
      } else {
        const circle = gBullets.append('circle');
        circle.attr('cx', x);
        circle.attr('cy', y);
        circle.attr('r', commit.type === commitType.MERGE ? 9 : 10);
        circle.attr(
          'class',
          `commit ${commit.id} commit${branchPos[commit.branch].index % THEME_COLOR_LIMIT}`
        );
        if (commitSymbolType === commitType.MERGE) {
          const circle2 = gBullets.append('circle');
          circle2.attr('cx', x);
          circle2.attr('cy', y);
          circle2.attr('r', 6);
          circle2.attr(
            'class',
            `commit ${typeClass} ${commit.id} commit${
              branchPos[commit.branch].index % THEME_COLOR_LIMIT
            }`
          );
        }
        if (commitSymbolType === commitType.REVERSE) {
          const cross = gBullets.append('path');
          cross
            .attr('d', `M ${x - 5},${y - 5}L${x + 5},${y + 5}M${x - 5},${y + 5}L${x + 5},${y - 5}`)
            .attr(
              'class',
              `commit ${typeClass} ${commit.id} commit${
                branchPos[commit.branch].index % THEME_COLOR_LIMIT
              }`
            );
        }
      }
    }
    commitPos[commit.id] = { x: pos + 10, y: y };

    // The first iteration over the commits are for positioning purposes, this
    // is required for drawing the lines. The circles and labels is drawn after the labels
    // placing them on top of the lines.
    if (modifyGraph) {
      const px = 4;
      const py = 2;
      // Draw the commit label
      if (
        commit.type !== commitType.CHERRY_PICK &&
        ((commit.customId && commit.type === commitType.MERGE) ||
          commit.type !== commitType.MERGE) &&
        gitGraphConfig.showCommitLabel
      ) {
        const wrapper = gLabels.append('g');
        const labelBkg = wrapper.insert('rect').attr('class', 'commit-label-bkg');

        const text = wrapper
          .append('text')
          .attr('x', pos)
          .attr('y', y + 25)
          .attr('class', 'commit-label')
          .text(commit.id);
        let bbox = text.node().getBBox();

        // Now we have the label, lets position the background
        labelBkg
          .attr('x', pos + 10 - bbox.width / 2 - py)
          .attr('y', y + 13.5)
          .attr('width', bbox.width + 2 * py)
          .attr('height', bbox.height + 2 * py);
        text.attr('x', pos + 10 - bbox.width / 2);
        if (gitGraphConfig.rotateCommitLabel) {
          let r_x = -7.5 - ((bbox.width + 10) / 25) * 9.5;
          let r_y = 10 + (bbox.width / 25) * 8.5;
          wrapper.attr(
            'transform',
            'translate(' + r_x + ', ' + r_y + ') rotate(' + -45 + ', ' + pos + ', ' + y + ')'
          );
        }
      }
      if (commit.tag) {
        const rect = gLabels.insert('polygon');
        const hole = gLabels.append('circle');
        const tag = gLabels
          .append('text')
          // Note that we are delaying setting the x position until we know the width of the text
          .attr('y', y - 16)
          .attr('class', 'tag-label')
          .text(commit.tag);
        let tagBbox = tag.node().getBBox();
        tag.attr('x', pos + 10 - tagBbox.width / 2);

        const h2 = tagBbox.height / 2;
        const ly = y - 19.2;
        rect.attr('class', 'tag-label-bkg').attr(
          'points',
          `
          ${pos - tagBbox.width / 2 - px / 2},${ly + py}
          ${pos - tagBbox.width / 2 - px / 2},${ly - py}
          ${pos + 10 - tagBbox.width / 2 - px},${ly - h2 - py}
          ${pos + 10 + tagBbox.width / 2 + px},${ly - h2 - py}
          ${pos + 10 + tagBbox.width / 2 + px},${ly + h2 + py}
          ${pos + 10 - tagBbox.width / 2 - px},${ly + h2 + py}`
        );

        hole
          .attr('cx', pos - tagBbox.width / 2 + px / 2)
          .attr('cy', ly)
          .attr('r', 1.5)
          .attr('class', 'tag-hole');
      }
    }
    pos += 50;
    if (pos > maxPos) {
      maxPos = pos;
    }
  });
};

/**
 * Detect if there are other commits between commit1's x-position and commit2's x-position on the
 * same branch as commit2.
 *
 * @param {any} commit1
 * @param {any} commit2
 * @param allCommits
 * @returns {boolean} If there are commits between commit1's x-position and commit2's x-position
 */
const hasOverlappingCommits = (commit1, commit2, allCommits) => {
  // Find commits on the same branch as commit2
  const keys = Object.keys(allCommits);
  const overlappingComits = keys.filter((key) => {
    return (
      allCommits[key].branch === commit2.branch &&
      allCommits[key].seq > commit1.seq &&
      allCommits[key].seq < commit2.seq
    );
  });

  return overlappingComits.length > 0;
};

/**
 * This function find a lane in the y-axis that is not overlapping with any other lanes. This is
 * used for drawing the lines between commits.
 *
 * @param {any} y1
 * @param {any} y2
 * @param {any} _depth
 * @returns {number} Y value between y1 and y2
 */
const findLane = (y1, y2, _depth) => {
  const depth = _depth || 0;

  const candidate = y1 + Math.abs(y1 - y2) / 2;
  if (depth > 5) {
    return candidate;
  }

  let ok = true;
  for (let i = 0; i < lanes.length; i++) {
    if (Math.abs(lanes[i] - candidate) < 10) {
      ok = false;
    }
  }
  if (ok) {
    lanes.push(candidate);
    return candidate;
  }
  const diff = Math.abs(y1 - y2);
  return findLane(y1, y2 - diff / 5, depth + 1);
};

/**
 * Draw the lines between the commits. They were arrows initially.
 *
 * @param {any} svg
 * @param {any} commit1
 * @param {any} commit2
 * @param {any} allCommits
 */
const drawArrow = (svg, commit1, commit2, allCommits) => {
  const p1 = commitPos[commit1.id];
  const p2 = commitPos[commit2.id];
  const overlappingCommits = hasOverlappingCommits(commit1, commit2, allCommits);
  // log.debug('drawArrow', p1, p2, overlappingCommits, commit1.id, commit2.id);

  let arc = '';
  let arc2 = '';
  let radius = 0;
  let offset = 0;
  let colorClassNum = branchPos[commit2.branch].index;
  let lineDef;
  if (overlappingCommits) {
    arc = 'A 10 10, 0, 0, 0,';
    arc2 = 'A 10 10, 0, 0, 1,';
    radius = 10;
    offset = 10;
    // Figure out the color of the arrow,arrows going down take the color from the destination branch
    colorClassNum = branchPos[commit2.branch].index;

    const lineY = p1.y < p2.y ? findLane(p1.y, p2.y) : findLane(p2.y, p1.y);

    if (p1.y < p2.y) {
      lineDef = `M ${p1.x} ${p1.y} L ${p1.x} ${lineY - radius} ${arc} ${p1.x + offset} ${lineY} L ${
        p2.x - radius
      } ${lineY} ${arc2} ${p2.x} ${lineY + offset} L ${p2.x} ${p2.y}`;
    } else {
      lineDef = `M ${p1.x} ${p1.y} L ${p1.x} ${lineY + radius} ${arc2} ${
        p1.x + offset
      } ${lineY} L ${p2.x - radius} ${lineY} ${arc} ${p2.x} ${lineY - offset} L ${p2.x} ${p2.y}`;
    }
  } else {
    if (p1.y < p2.y) {
      arc = 'A 20 20, 0, 0, 0,';
      radius = 20;
      offset = 20;

      // Figure out the color of the arrow,arrows going down take the color from the destination branch
      colorClassNum = branchPos[commit2.branch].index;

      lineDef = `M ${p1.x} ${p1.y} L ${p1.x} ${p2.y - radius} ${arc} ${p1.x + offset} ${p2.y} L ${
        p2.x
      } ${p2.y}`;
    }
    if (p1.y > p2.y) {
      arc = 'A 20 20, 0, 0, 0,';
      radius = 20;
      offset = 20;

      // Arrows going up take the color from the source branch
      colorClassNum = branchPos[commit1.branch].index;
      lineDef = `M ${p1.x} ${p1.y} L ${p2.x - radius} ${p1.y} ${arc} ${p2.x} ${p1.y - offset} L ${
        p2.x
      } ${p2.y}`;
    }

    if (p1.y === p2.y) {
      colorClassNum = branchPos[commit1.branch].index;
      lineDef = `M ${p1.x} ${p1.y} L ${p1.x} ${p2.y - radius} ${arc} ${p1.x + offset} ${p2.y} L ${
        p2.x
      } ${p2.y}`;
    }
  }
  svg
    .append('path')
    .attr('d', lineDef)
    .attr('class', 'arrow arrow' + (colorClassNum % THEME_COLOR_LIMIT));
};

const drawArrows = (svg, commits) => {
  const gArrows = svg.append('g').attr('class', 'commit-arrows');
  Object.keys(commits).forEach((key) => {
    const commit = commits[key];
    if (commit.parents && commit.parents.length > 0) {
      commit.parents.forEach((parent) => {
        drawArrow(gArrows, commits[parent], commit, commits);
      });
    }
  });
};

/**
 * Adds the branches and the branches' labels to the svg.
 *
 * @param svg
 * @param branches
 */
const drawBranches = (svg, branches) => {
  const gitGraphConfig = getConfig().gitGraph;
  const g = svg.append('g');
  branches.forEach((branch, index) => {
    const adjustIndexForTheme = index % THEME_COLOR_LIMIT;

    const pos = branchPos[branch.name].pos;
    const line = g.append('line');
    line.attr('x1', 0);
    line.attr('y1', pos);
    line.attr('x2', maxPos);
    line.attr('y2', pos);
    line.attr('class', 'branch branch' + adjustIndexForTheme);

    lanes.push(pos);

    let name = branch.name;

    // Create the actual text element
    const labelElement = drawText(name);
    // Create outer g, edgeLabel, this will be positioned after graph layout
    const bkg = g.insert('rect');
    const branchLabel = g.insert('g').attr('class', 'branchLabel');

    // Create inner g, label, this will be positioned now for centering the text
    const label = branchLabel.insert('g').attr('class', 'label branch-label' + adjustIndexForTheme);
    label.node().appendChild(labelElement);
    let bbox = labelElement.getBBox();
    bkg
      .attr('class', 'branchLabelBkg label' + adjustIndexForTheme)
      .attr('rx', 4)
      .attr('ry', 4)
      .attr('x', -bbox.width - 4 - (gitGraphConfig.rotateCommitLabel === true ? 30 : 0))
      .attr('y', -bbox.height / 2 + 8)
      .attr('width', bbox.width + 18)
      .attr('height', bbox.height + 4);

    label.attr(
      'transform',
      'translate(' +
        (-bbox.width - 14 - (gitGraphConfig.rotateCommitLabel === true ? 30 : 0)) +
        ', ' +
        (pos - bbox.height / 2 - 1) +
        ')'
    );
    bkg.attr('transform', 'translate(' + -19 + ', ' + (pos - bbox.height / 2) + ')');
  });
};

/**
 * @param txt
 * @param id
 * @param ver
 * @param diagObj
 */
export const draw = function (txt, id, ver, diagObj) {
  clear();
  const conf = getConfig();
  const gitGraphConfig = conf.gitGraph;
  // try {
  log.debug('in gitgraph renderer', txt + '\n', 'id:', id, ver);

  allCommitsDict = diagObj.db.getCommits();
  const branches = diagObj.db.getBranchesAsObjArray();

  // Position branches vertically
  let pos = 0;
  branches.forEach((branch, index) => {
    branchPos[branch.name] = { pos, index };
    pos += 50 + (gitGraphConfig.rotateCommitLabel ? 40 : 0);
  });

  const diagram = select(`[id="${id}"]`);

  drawCommits(diagram, allCommitsDict, false);
  if (gitGraphConfig.showBranches) {
    drawBranches(diagram, branches);
  }
  drawArrows(diagram, allCommitsDict);
  drawCommits(diagram, allCommitsDict, true);
  utils.insertTitle(
    diagram,
    'gitTitleText',
    gitGraphConfig.titleTopMargin,
    diagObj.db.getDiagramTitle()
  );

  // Setup the view box and size of the svg element
  setupGraphViewbox(
    undefined,
    diagram,
    gitGraphConfig.diagramPadding,
    gitGraphConfig.useMaxWidth ?? conf.useMaxWidth
  );
};

export default {
  draw,
};<|MERGE_RESOLUTION|>--- conflicted
+++ resolved
@@ -1,11 +1,7 @@
 import { select } from 'd3';
 import { getConfig, setupGraphViewbox } from '../../diagram-api/diagramAPI';
 import { log } from '../../logger';
-<<<<<<< HEAD
-=======
 import utils from '../../utils';
-import addSVGAccessibilityFields from '../../accessibility';
->>>>>>> 3e4dc306
 
 let allCommitsDict = {};
 
