--- conflicted
+++ resolved
@@ -1,19 +1,13 @@
 import type { DiagramDetector, ExternalDiagramDefinition } from '../../diagram-api/types';
 
-<<<<<<< HEAD
 const id = 'classDiagram';
 
 const detector: DiagramDetector = (txt, config) => {
-  // If we have confgured to use dagre-wrapper then we should return true in this function for classDiagram code thus making it use the new class diagram
-  if (txt.match(/^\s*classDiagram/) !== null && config?.class?.defaultRenderer === 'dagre-wrapper')
-=======
-export const classDetectorV2: DiagramDetector = (txt, config) => {
   // If we have configured to use dagre-wrapper then we should return true in this function for classDiagram code thus making it use the new class diagram
   if (
     txt.match(/^\s*classDiagram/) !== null &&
     config?.class?.defaultRenderer === 'dagre-wrapper'
   ) {
->>>>>>> 09ed41b7
     return true;
   }
   // We have not opted to use the new renderer so we should return true if we detect a class diagram
