--- conflicted
+++ resolved
@@ -4,19 +4,11 @@
 import { log } from '../../logger.js';
 import { getConfig } from '../../config.js';
 import { render } from '../../dagre-wrapper/index.js';
-<<<<<<< HEAD
-import utils from '../../utils';
-import { interpolateToCurve, getStylesFromArray } from '../../utils';
-import { setupGraphViewbox } from '../../setupGraphViewbox';
-import common from '../common/common';
-import { ClassRelation, ClassNote, ClassMap, EdgeData, NamespaceMap } from './classTypes';
-=======
 import utils from '../../utils.js';
 import { interpolateToCurve, getStylesFromArray } from '../../utils.js';
 import { setupGraphViewbox } from '../../setupGraphViewbox.js';
 import common from '../common/common.js';
-import { ClassRelation, ClassNote, ClassMap, EdgeData } from './classTypes.js';
->>>>>>> 32d553a2
+import { ClassRelation, ClassNote, ClassMap, EdgeData, NamespaceMap } from './classTypes.js';
 
 const sanitizeText = (txt: string) => common.sanitizeText(txt, getConfig());
 
