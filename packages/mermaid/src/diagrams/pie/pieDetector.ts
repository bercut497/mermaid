--- conflicted
+++ resolved
@@ -1,10 +1,6 @@
 import type { DiagramDetector } from '../../diagram-api/types';
 
 export const pieDetector: DiagramDetector = (txt) => {
-<<<<<<< HEAD
-  return txt.match(/^\s*pie/) !== null;
-=======
   const logOutput = txt.match(/^\s*pie/) !== null || txt.match(/^\s*bar/) !== null;
   return logOutput;
->>>>>>> 828e99d4
 };