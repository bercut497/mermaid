import theme from './themes/index.js';
import { type MermaidConfig } from './config.type.js';

// Uses our custom Vite jsonSchemaPlugin to load only the default values from
// our JSON Schema
// @ts-expect-error This file is automatically generated via a custom Vite plugin
import defaultConfigJson from './schemas/config.schema.yaml?only-defaults=true';

/**
 * Default mermaid configuration options.
 *
 * Please see the Mermaid config JSON Schema for the default JSON values.
 * Non-JSON JS default values are listed in this file, e.g. functions, or
 * `undefined` (explicitly set so that `configKeys` finds them).
 */
const config: Partial<MermaidConfig> = {
  ...defaultConfigJson,
  // Set, even though they're `undefined` so that `configKeys` finds these keys
  // TODO: Should we replace these with `null` so that they can go in the JSON Schema?
  deterministicIDSeed: undefined,
  themeCSS: undefined,

  // add non-JSON default config values
  themeVariables: theme['default'].getThemeVariables(),
  sequence: {
    ...defaultConfigJson.sequence,
    messageFont: function () {
      return {
        fontFamily: this.messageFontFamily,
        fontSize: this.messageFontSize,
        fontWeight: this.messageFontWeight,
      };
    },
    noteFont: function () {
      return {
        fontFamily: this.noteFontFamily,
        fontSize: this.noteFontSize,
        fontWeight: this.noteFontWeight,
      };
    },
    actorFont: function () {
      return {
        fontFamily: this.actorFontFamily,
        fontSize: this.actorFontSize,
        fontWeight: this.actorFontWeight,
      };
    },
  },
  gantt: {
    ...defaultConfigJson.gantt,
    tickInterval: undefined,
<<<<<<< HEAD
    /**
     * | Parameter   | Description | Type    | Required | Values      |
     * | ----------- | ----------- | ------- | -------- | ----------- |
     * | useMaxWidth | See notes   | boolean | 4        | true, false |
     *
     * **Notes:**
     *
     * When this flag is set the height and width is set to 100% and is then scaling with the
     * available space if not the absolute space required is used.
     *
     * Default value: true
     */
    useMaxWidth: true,

    /**
     * | Parameter | Description | Type    | Required | Values      |
     * | --------- | ----------- | ------- | -------- | ----------- |
     * | topAxis   | See notes   | Boolean | 4        | True, False |
     *
     * **Notes:** when this flag is set date labels will be added to the top of the chart
     *
     * **Default value false**.
     */
    topAxis: false,

    useWidth: undefined,
  },

  /** The object containing configurations specific for journey diagrams */
  journey: {
    /**
     * | Parameter      | Description                                          | Type    | Required | Values             |
     * | -------------- | ---------------------------------------------------- | ------- | -------- | ------------------ |
     * | diagramMarginX | Margin to the right and left of the sequence diagram | Integer | Required | Any Positive Value |
     *
     * **Notes:** Default value: 50
     */
    diagramMarginX: 50,

    /**
     * | Parameter      | Description                                        | Type    | Required | Values             |
     * | -------------- | -------------------------------------------------- | ------- | -------- | ------------------ |
     * | diagramMarginY | Margin to the over and under the sequence diagram. | Integer | Required | Any Positive Value |
     *
     * **Notes:** Default value: 10
     */
    diagramMarginY: 10,

    /**
     * | Parameter   | Description           | Type    | Required | Values             |
     * | ----------- | --------------------- | ------- | -------- | ------------------ |
     * | actorMargin | Margin between actors | Integer | Required | Any Positive Value |
     *
     * **Notes:** Default value: 50
     */
    leftMargin: 150,

    /**
     * | Parameter | Description          | Type    | Required | Values             |
     * | --------- | -------------------- | ------- | -------- | ------------------ |
     * | width     | Width of actor boxes | Integer | Required | Any Positive Value |
     *
     * **Notes:** Default value: 150
     */
    width: 150,

    /**
     * | Parameter | Description           | Type    | Required | Values             |
     * | --------- | --------------------- | ------- | -------- | ------------------ |
     * | height    | Height of actor boxes | Integer | Required | Any Positive Value |
     *
     * **Notes:** Default value: 65
     */
    height: 50,

    /**
     * | Parameter | Description              | Type    | Required | Values             |
     * | --------- | ------------------------ | ------- | -------- | ------------------ |
     * | boxMargin | Margin around loop boxes | Integer | Required | Any Positive Value |
     *
     * **Notes:** Default value: 10
     */
    boxMargin: 10,

    /**
     * | Parameter     | Description                                  | Type    | Required | Values             |
     * | ------------- | -------------------------------------------- | ------- | -------- | ------------------ |
     * | boxTextMargin | Margin around the text in loop/alt/opt boxes | Integer | Required | Any Positive Value |
     *
     * **Notes:** Default value: 5
     */
    boxTextMargin: 5,

    /**
     * | Parameter  | Description         | Type    | Required | Values             |
     * | ---------- | ------------------- | ------- | -------- | ------------------ |
     * | noteMargin | Margin around notes | Integer | Required | Any Positive Value |
     *
     * **Notes:** Default value: 10
     */
    noteMargin: 10,

    /**
     * | Parameter     | Description             | Type    | Required | Values             |
     * | ------------- | ----------------------- | ------- | -------- | ------------------ |
     * | messageMargin | Space between messages. | Integer | Required | Any Positive Value |
     *
     * **Notes:**
     *
     * Space between messages.
     *
     * Default value: 35
     */
    messageMargin: 35,

    /**
     * | Parameter    | Description                 | Type | Required | Values                    |
     * | ------------ | --------------------------- | ---- | -------- | ------------------------- |
     * | messageAlign | Multiline message alignment | 3    | 4        | 'left', 'center', 'right' |
     *
     * **Notes:** Default value: 'center'
     */
    messageAlign: 'center',

    /**
     * | Parameter       | Description                                | Type    | Required | Values             |
     * | --------------- | ------------------------------------------ | ------- | -------- | ------------------ |
     * | bottomMarginAdj | Prolongs the edge of the diagram downwards | Integer | 4        | Any Positive Value |
     *
     * **Notes:**
     *
     * Depending on css styling this might need adjustment.
     *
     * Default value: 1
     */
    bottomMarginAdj: 1,

    /**
     * | Parameter   | Description | Type    | Required | Values      |
     * | ----------- | ----------- | ------- | -------- | ----------- |
     * | useMaxWidth | See notes   | boolean | 4        | true, false |
     *
     * **Notes:**
     *
     * When this flag is set the height and width is set to 100% and is then scaling with the
     * available space if not the absolute space required is used.
     *
     * Default value: true
     */
    useMaxWidth: true,

    /**
     * | Parameter   | Description                       | Type | Required | Values      |
     * | ----------- | --------------------------------- | ---- | -------- | ----------- |
     * | rightAngles | Curved Arrows become Right Angles | 3    | 4        | true, false |
     *
     * **Notes:**
     *
     * This will display arrows that start and begin at the same node as right angles, rather than a
     * curves
     *
     * Default value: false
     */
    rightAngles: false,
    taskFontSize: 14,
    taskFontFamily: '"Open Sans", sans-serif',
    taskMargin: 50,
    // width of activation box
    activationWidth: 10,

    // text placement as: tspan | fo | old only text as before
    textPlacement: 'fo',
    actorColours: ['#8FBC8F', '#7CFC00', '#00FFFF', '#20B2AA', '#B0E0E6', '#FFFFE0'],

    sectionFills: ['#191970', '#8B008B', '#4B0082', '#2F4F4F', '#800000', '#8B4513', '#00008B'],
    sectionColours: ['#fff'],
  },
  /** The object containing configurations specific for timeline diagrams */
  timeline: {
    /**
     * | Parameter      | Description                                          | Type    | Required | Values             |
     * | -------------- | ---------------------------------------------------- | ------- | -------- | ------------------ |
     * | diagramMarginX | Margin to the right and left of the sequence diagram | Integer | Required | Any Positive Value |
     *
     * **Notes:** Default value: 50
     */
    diagramMarginX: 50,

    /**
     * | Parameter      | Description                                        | Type    | Required | Values             |
     * | -------------- | -------------------------------------------------- | ------- | -------- | ------------------ |
     * | diagramMarginY | Margin to the over and under the sequence diagram. | Integer | Required | Any Positive Value |
     *
     * **Notes:** Default value: 10
     */
    diagramMarginY: 10,

    /**
     * | Parameter   | Description           | Type    | Required | Values             |
     * | ----------- | --------------------- | ------- | -------- | ------------------ |
     * | actorMargin | Margin between actors | Integer | Required | Any Positive Value |
     *
     * **Notes:** Default value: 50
     */
    leftMargin: 150,

    /**
     * | Parameter | Description          | Type    | Required | Values             |
     * | --------- | -------------------- | ------- | -------- | ------------------ |
     * | width     | Width of actor boxes | Integer | Required | Any Positive Value |
     *
     * **Notes:** Default value: 150
     */
    width: 150,

    /**
     * | Parameter | Description           | Type    | Required | Values             |
     * | --------- | --------------------- | ------- | -------- | ------------------ |
     * | height    | Height of actor boxes | Integer | Required | Any Positive Value |
     *
     * **Notes:** Default value: 65
     */
    height: 50,

    /**
     * | Parameter | Description              | Type    | Required | Values             |
     * | --------- | ------------------------ | ------- | -------- | ------------------ |
     * | boxMargin | Margin around loop boxes | Integer | Required | Any Positive Value |
     *
     * **Notes:** Default value: 10
     */
    boxMargin: 10,

    /**
     * | Parameter     | Description                                  | Type    | Required | Values             |
     * | ------------- | -------------------------------------------- | ------- | -------- | ------------------ |
     * | boxTextMargin | Margin around the text in loop/alt/opt boxes | Integer | Required | Any Positive Value |
     *
     * **Notes:** Default value: 5
     */
    boxTextMargin: 5,

    /**
     * | Parameter  | Description         | Type    | Required | Values             |
     * | ---------- | ------------------- | ------- | -------- | ------------------ |
     * | noteMargin | Margin around notes | Integer | Required | Any Positive Value |
     *
     * **Notes:** Default value: 10
     */
    noteMargin: 10,

    /**
     * | Parameter     | Description             | Type    | Required | Values             |
     * | ------------- | ----------------------- | ------- | -------- | ------------------ |
     * | messageMargin | Space between messages. | Integer | Required | Any Positive Value |
     *
     * **Notes:**
     *
     * Space between messages.
     *
     * Default value: 35
     */
    messageMargin: 35,

    /**
     * | Parameter    | Description                 | Type | Required | Values                    |
     * | ------------ | --------------------------- | ---- | -------- | ------------------------- |
     * | messageAlign | Multiline message alignment | 3    | 4        | 'left', 'center', 'right' |
     *
     * **Notes:** Default value: 'center'
     */
    messageAlign: 'center',

    /**
     * | Parameter       | Description                                | Type    | Required | Values             |
     * | --------------- | ------------------------------------------ | ------- | -------- | ------------------ |
     * | bottomMarginAdj | Prolongs the edge of the diagram downwards | Integer | 4        | Any Positive Value |
     *
     * **Notes:**
     *
     * Depending on css styling this might need adjustment.
     *
     * Default value: 1
     */
    bottomMarginAdj: 1,

    /**
     * | Parameter   | Description | Type    | Required | Values      |
     * | ----------- | ----------- | ------- | -------- | ----------- |
     * | useMaxWidth | See notes   | boolean | 4        | true, false |
     *
     * **Notes:**
     *
     * When this flag is set the height and width is set to 100% and is then scaling with the
     * available space if not the absolute space required is used.
     *
     * Default value: true
     */
    useMaxWidth: true,

    /**
     * | Parameter   | Description                       | Type | Required | Values      |
     * | ----------- | --------------------------------- | ---- | -------- | ----------- |
     * | rightAngles | Curved Arrows become Right Angles | 3    | 4        | true, false |
     *
     * **Notes:**
     *
     * This will display arrows that start and begin at the same node as right angles, rather than a
     * curves
     *
     * Default value: false
     */
    rightAngles: false,
    taskFontSize: 14,
    taskFontFamily: '"Open Sans", sans-serif',
    taskMargin: 50,
    // width of activation box
    activationWidth: 10,

    // text placement as: tspan | fo | old only text as before
    textPlacement: 'fo',
    actorColours: ['#8FBC8F', '#7CFC00', '#00FFFF', '#20B2AA', '#B0E0E6', '#FFFFE0'],

    sectionFills: ['#191970', '#8B008B', '#4B0082', '#2F4F4F', '#800000', '#8B4513', '#00008B'],
    sectionColours: ['#fff'],
    disableMulticolor: false,
  },
  class: {
    /**
     * ### titleTopMargin
     *
     * | Parameter      | Description                                    | Type    | Required | Values             |
     * | -------------- | ---------------------------------------------- | ------- | -------- | ------------------ |
     * | titleTopMargin | Margin top for the text over the class diagram | Integer | Required | Any Positive Value |
     *
     * **Notes:** Default value: 25
     */
    titleTopMargin: 25,
    arrowMarkerAbsolute: false,
    dividerMargin: 10,
    padding: 5,
    textHeight: 10,

    /**
     * | Parameter   | Description | Type    | Required | Values      |
     * | ----------- | ----------- | ------- | -------- | ----------- |
     * | useMaxWidth | See notes   | boolean | 4        | true, false |
     *
     * **Notes:**
     *
     * When this flag is set the height and width is set to 100% and is then scaling with the
     * available space if not the absolute space required is used.
     *
     * Default value: true
     */
    useMaxWidth: true,
    /**
     * | Parameter       | Description | Type    | Required | Values                  |
     * | --------------- | ----------- | ------- | -------- | ----------------------- |
     * | defaultRenderer | See notes   | boolean | 4        | dagre-d3, dagre-wrapper |
     *
     * **Notes**:
     *
     * Decides which rendering engine that is to be used for the rendering. Legal values are:
     * dagre-d3 dagre-wrapper - wrapper for dagre implemented in mermaid
     *
     * Default value: 'dagre-d3'
     */
    defaultRenderer: 'dagre-wrapper',
  },
  state: {
    /**
     * ### titleTopMargin
     *
     * | Parameter      | Description                                    | Type    | Required | Values             |
     * | -------------- | ---------------------------------------------- | ------- | -------- | ------------------ |
     * | titleTopMargin | Margin top for the text over the state diagram | Integer | Required | Any Positive Value |
     *
     * **Notes:** Default value: 25
     */
    titleTopMargin: 25,
    dividerMargin: 10,
    sizeUnit: 5,
    padding: 8,
    textHeight: 10,
    titleShift: -15,
    noteMargin: 10,
    forkWidth: 70,
    forkHeight: 7,
    // Used
    miniPadding: 2,
    // Font size factor, this is used to guess the width of the edges labels before rendering by dagre
    // layout. This might need updating if/when switching font
    fontSizeFactor: 5.02,
    fontSize: 24,
    labelHeight: 16,
    edgeLengthFactor: '20',
    compositTitleSize: 35,
    radius: 5,
    /**
     * | Parameter   | Description | Type    | Required | Values      |
     * | ----------- | ----------- | ------- | -------- | ----------- |
     * | useMaxWidth | See notes   | boolean | 4        | true, false |
     *
     * **Notes:**
     *
     * When this flag is set the height and width is set to 100% and is then scaling with the
     * available space if not the absolute space required is used.
     *
     * Default value: true
     */
    useMaxWidth: true,
    /**
     * | Parameter       | Description | Type    | Required | Values                  |
     * | --------------- | ----------- | ------- | -------- | ----------------------- |
     * | defaultRenderer | See notes   | boolean | 4        | dagre-d3, dagre-wrapper |
     *
     * **Notes:**
     *
     * Decides which rendering engine that is to be used for the rendering. Legal values are:
     * dagre-d3 dagre-wrapper - wrapper for dagre implemented in mermaid
     *
     * Default value: 'dagre-d3'
     */
    defaultRenderer: 'dagre-wrapper',
  },

  /** The object containing configurations specific for entity relationship diagrams */
  er: {
    /**
     * ### titleTopMargin
     *
     * | Parameter      | Description                                    | Type    | Required | Values             |
     * | -------------- | ---------------------------------------------- | ------- | -------- | ------------------ |
     * | titleTopMargin | Margin top for the text over the diagram       | Integer | Required | Any Positive Value |
     *
     * **Notes:** Default value: 25
     */
    titleTopMargin: 25,

    /**
     * | Parameter      | Description                                     | Type    | Required | Values             |
     * | -------------- | ----------------------------------------------- | ------- | -------- | ------------------ |
     * | diagramPadding | Amount of padding around the diagram as a whole | Integer | Required | Any Positive Value |
     *
     * **Notes:**
     *
     * The amount of padding around the diagram as a whole so that embedded diagrams have margins,
     * expressed in pixels
     *
     * Default value: 20
     */
    diagramPadding: 20,

    /**
     * | Parameter       | Description                              | Type   | Required | Values                 |
     * | --------------- | ---------------------------------------- | ------ | -------- | ---------------------- |
     * | layoutDirection | Directional bias for layout of entities. | string | Required | "TB", "BT", "LR", "RL" |
     *
     * **Notes:**
     *
     * 'TB' for Top-Bottom, 'BT'for Bottom-Top, 'LR' for Left-Right, or 'RL' for Right to Left.
     *
     * T = top, B = bottom, L = left, and R = right.
     *
     * Default value: 'TB'
     */
    layoutDirection: 'TB',

    /**
     * | Parameter      | Description                        | Type    | Required | Values             |
     * | -------------- | ---------------------------------- | ------- | -------- | ------------------ |
     * | minEntityWidth | The minimum width of an entity box | Integer | Required | Any Positive Value |
     *
     * **Notes:** Expressed in pixels. Default value: 100
     */
    minEntityWidth: 100,

    /**
     * | Parameter       | Description                         | Type    | Required | Values             |
     * | --------------- | ----------------------------------- | ------- | -------- | ------------------ |
     * | minEntityHeight | The minimum height of an entity box | Integer | 4        | Any Positive Value |
     *
     * **Notes:** Expressed in pixels Default value: 75
     */
    minEntityHeight: 75,

    /**
     * | Parameter     | Description                                                  | Type    | Required | Values             |
     * | ------------- | ------------------------------------------------------------ | ------- | -------- | ------------------ |
     * | entityPadding | Minimum internal padding between text in box and box borders | Integer | 4        | Any Positive Value |
     *
     * **Notes:**
     *
     * The minimum internal padding between text in an entity box and the enclosing box borders,
     * expressed in pixels.
     *
     * Default value: 15
     */
    entityPadding: 15,

    /**
     * | Parameter | Description                         | Type   | Required | Values               |
     * | --------- | ----------------------------------- | ------ | -------- | -------------------- |
     * | stroke    | Stroke color of box edges and lines | string | 4        | Any recognized color |
     *
     * **Notes:** Default value: 'gray'
     */
    stroke: 'gray',

    /**
     * | Parameter | Description                | Type   | Required | Values               |
     * | --------- | -------------------------- | ------ | -------- | -------------------- |
     * | fill      | Fill color of entity boxes | string | 4        | Any recognized color |
     *
     * **Notes:** Default value: 'honeydew'
     */
    fill: 'honeydew',

    /**
     * | Parameter | Description         | Type    | Required | Values             |
     * | --------- | ------------------- | ------- | -------- | ------------------ |
     * | fontSize  | Font Size in pixels | Integer |          | Any Positive Value |
     *
     * **Notes:**
     *
     * Font size (expressed as an integer representing a number of pixels) Default value: 12
     */
    fontSize: 12,

    /**
     * | Parameter   | Description | Type    | Required | Values      |
     * | ----------- | ----------- | ------- | -------- | ----------- |
     * | useMaxWidth | See Notes   | boolean | Required | true, false |
     *
     * **Notes:**
     *
     * When this flag is set to true, the diagram width is locked to 100% and scaled based on
     * available space. If set to false, the diagram reserves its absolute width.
     *
     * Default value: true
     */
    useMaxWidth: true,
  },

  /** The object containing configurations specific for pie diagrams */
  pie: {
    /**
     * | Parameter | Description | Type   | Required | Values              |
     * | --------- | ----------- | ------ | -------- | ------------------- |
     * | useWidth  | See Notes   | number | Optional | Any positive number |
     *
     * **Notes:**
     *
     * Width of the chart.
     *
     * Default value: 1200
     */
    useWidth: 1200,

    /**
     * | Parameter   | Description | Type    | Required | Values      |
     * | ----------- | ----------- | ------- | -------- | ----------- |
     * | useMaxWidth | See Notes   | boolean | Optional | true, false |
     *
     * **Notes:**
     *
     * When this flag is set to true, the chart width is locked to 100% and scaled based on
     * available space. If set to false, the chart reserves its absolute width.
     *
     * Default value: true
     */
    useMaxWidth: true,

    /**
     * | Parameter    | Description | Type    | Required | Values              |
     * | ------------ | ----------- | ------- | -------- | ------------------- |
     * | textPosition | See Notes   | number  | Optional | Decimal from 0 to 1 |
     *
     * **Notes:**
     *
     * Axial position of slice's label from zero at the center to 1 at the outside edge.
     *
     * Default value: 0.75
     */
    textPosition: 0.75,
=======
    useWidth: undefined, // can probably be removed since `configKeys` already includes this
>>>>>>> b87f1f20
  },
  c4: {
    ...defaultConfigJson.c4,
    useWidth: undefined,
    personFont: function () {
      return {
        fontFamily: this.personFontFamily,
        fontSize: this.personFontSize,
        fontWeight: this.personFontWeight,
      };
    },

    external_personFont: function () {
      return {
        fontFamily: this.external_personFontFamily,
        fontSize: this.external_personFontSize,
        fontWeight: this.external_personFontWeight,
      };
    },

    systemFont: function () {
      return {
        fontFamily: this.systemFontFamily,
        fontSize: this.systemFontSize,
        fontWeight: this.systemFontWeight,
      };
    },

    external_systemFont: function () {
      return {
        fontFamily: this.external_systemFontFamily,
        fontSize: this.external_systemFontSize,
        fontWeight: this.external_systemFontWeight,
      };
    },

    system_dbFont: function () {
      return {
        fontFamily: this.system_dbFontFamily,
        fontSize: this.system_dbFontSize,
        fontWeight: this.system_dbFontWeight,
      };
    },

    external_system_dbFont: function () {
      return {
        fontFamily: this.external_system_dbFontFamily,
        fontSize: this.external_system_dbFontSize,
        fontWeight: this.external_system_dbFontWeight,
      };
    },

    system_queueFont: function () {
      return {
        fontFamily: this.system_queueFontFamily,
        fontSize: this.system_queueFontSize,
        fontWeight: this.system_queueFontWeight,
      };
    },

    external_system_queueFont: function () {
      return {
        fontFamily: this.external_system_queueFontFamily,
        fontSize: this.external_system_queueFontSize,
        fontWeight: this.external_system_queueFontWeight,
      };
    },

    containerFont: function () {
      return {
        fontFamily: this.containerFontFamily,
        fontSize: this.containerFontSize,
        fontWeight: this.containerFontWeight,
      };
    },

    external_containerFont: function () {
      return {
        fontFamily: this.external_containerFontFamily,
        fontSize: this.external_containerFontSize,
        fontWeight: this.external_containerFontWeight,
      };
    },

    container_dbFont: function () {
      return {
        fontFamily: this.container_dbFontFamily,
        fontSize: this.container_dbFontSize,
        fontWeight: this.container_dbFontWeight,
      };
    },

    external_container_dbFont: function () {
      return {
        fontFamily: this.external_container_dbFontFamily,
        fontSize: this.external_container_dbFontSize,
        fontWeight: this.external_container_dbFontWeight,
      };
    },

    container_queueFont: function () {
      return {
        fontFamily: this.container_queueFontFamily,
        fontSize: this.container_queueFontSize,
        fontWeight: this.container_queueFontWeight,
      };
    },

    external_container_queueFont: function () {
      return {
        fontFamily: this.external_container_queueFontFamily,
        fontSize: this.external_container_queueFontSize,
        fontWeight: this.external_container_queueFontWeight,
      };
    },

    componentFont: function () {
      return {
        fontFamily: this.componentFontFamily,
        fontSize: this.componentFontSize,
        fontWeight: this.componentFontWeight,
      };
    },

    external_componentFont: function () {
      return {
        fontFamily: this.external_componentFontFamily,
        fontSize: this.external_componentFontSize,
        fontWeight: this.external_componentFontWeight,
      };
    },

    component_dbFont: function () {
      return {
        fontFamily: this.component_dbFontFamily,
        fontSize: this.component_dbFontSize,
        fontWeight: this.component_dbFontWeight,
      };
    },

    external_component_dbFont: function () {
      return {
        fontFamily: this.external_component_dbFontFamily,
        fontSize: this.external_component_dbFontSize,
        fontWeight: this.external_component_dbFontWeight,
      };
    },

    component_queueFont: function () {
      return {
        fontFamily: this.component_queueFontFamily,
        fontSize: this.component_queueFontSize,
        fontWeight: this.component_queueFontWeight,
      };
    },

    external_component_queueFont: function () {
      return {
        fontFamily: this.external_component_queueFontFamily,
        fontSize: this.external_component_queueFontSize,
        fontWeight: this.external_component_queueFontWeight,
      };
    },

    boundaryFont: function () {
      return {
        fontFamily: this.boundaryFontFamily,
        fontSize: this.boundaryFontSize,
        fontWeight: this.boundaryFontWeight,
      };
    },

    messageFont: function () {
      return {
        fontFamily: this.messageFontFamily,
        fontSize: this.messageFontSize,
        fontWeight: this.messageFontWeight,
      };
    },
  },
  pie: {
    ...defaultConfigJson.pie,
    useWidth: undefined,
  },
  requirement: {
    ...defaultConfigJson.requirement,
    useWidth: undefined,
  },
  gitGraph: {
    ...defaultConfigJson.gitGraph,
    // TODO: This is a temporary override for `gitGraph`, since every other
    //       diagram does have `useMaxWidth`, but instead sets it to `true`.
    //       Should we set this to `true` instead?
    useMaxWidth: false,
  },
  sankey: {
    ...defaultConfigJson.sankey,
    // this is false, unlike every other diagram (other than gitGraph)
    // TODO: can we make this default to `true` instead?
    useMaxWidth: false,
  },
};

const keyify = (obj: any, prefix = ''): string[] =>
  Object.keys(obj).reduce((res: string[], el): string[] => {
    if (Array.isArray(obj[el])) {
      return res;
    } else if (typeof obj[el] === 'object' && obj[el] !== null) {
      return [...res, prefix + el, ...keyify(obj[el], '')];
    }
    return [...res, prefix + el];
  }, []);

export const configKeys: string[] = keyify(config, '');
export default config;<|MERGE_RESOLUTION|>--- conflicted
+++ resolved
@@ -49,596 +49,7 @@
   gantt: {
     ...defaultConfigJson.gantt,
     tickInterval: undefined,
-<<<<<<< HEAD
-    /**
-     * | Parameter   | Description | Type    | Required | Values      |
-     * | ----------- | ----------- | ------- | -------- | ----------- |
-     * | useMaxWidth | See notes   | boolean | 4        | true, false |
-     *
-     * **Notes:**
-     *
-     * When this flag is set the height and width is set to 100% and is then scaling with the
-     * available space if not the absolute space required is used.
-     *
-     * Default value: true
-     */
-    useMaxWidth: true,
-
-    /**
-     * | Parameter | Description | Type    | Required | Values      |
-     * | --------- | ----------- | ------- | -------- | ----------- |
-     * | topAxis   | See notes   | Boolean | 4        | True, False |
-     *
-     * **Notes:** when this flag is set date labels will be added to the top of the chart
-     *
-     * **Default value false**.
-     */
-    topAxis: false,
-
-    useWidth: undefined,
-  },
-
-  /** The object containing configurations specific for journey diagrams */
-  journey: {
-    /**
-     * | Parameter      | Description                                          | Type    | Required | Values             |
-     * | -------------- | ---------------------------------------------------- | ------- | -------- | ------------------ |
-     * | diagramMarginX | Margin to the right and left of the sequence diagram | Integer | Required | Any Positive Value |
-     *
-     * **Notes:** Default value: 50
-     */
-    diagramMarginX: 50,
-
-    /**
-     * | Parameter      | Description                                        | Type    | Required | Values             |
-     * | -------------- | -------------------------------------------------- | ------- | -------- | ------------------ |
-     * | diagramMarginY | Margin to the over and under the sequence diagram. | Integer | Required | Any Positive Value |
-     *
-     * **Notes:** Default value: 10
-     */
-    diagramMarginY: 10,
-
-    /**
-     * | Parameter   | Description           | Type    | Required | Values             |
-     * | ----------- | --------------------- | ------- | -------- | ------------------ |
-     * | actorMargin | Margin between actors | Integer | Required | Any Positive Value |
-     *
-     * **Notes:** Default value: 50
-     */
-    leftMargin: 150,
-
-    /**
-     * | Parameter | Description          | Type    | Required | Values             |
-     * | --------- | -------------------- | ------- | -------- | ------------------ |
-     * | width     | Width of actor boxes | Integer | Required | Any Positive Value |
-     *
-     * **Notes:** Default value: 150
-     */
-    width: 150,
-
-    /**
-     * | Parameter | Description           | Type    | Required | Values             |
-     * | --------- | --------------------- | ------- | -------- | ------------------ |
-     * | height    | Height of actor boxes | Integer | Required | Any Positive Value |
-     *
-     * **Notes:** Default value: 65
-     */
-    height: 50,
-
-    /**
-     * | Parameter | Description              | Type    | Required | Values             |
-     * | --------- | ------------------------ | ------- | -------- | ------------------ |
-     * | boxMargin | Margin around loop boxes | Integer | Required | Any Positive Value |
-     *
-     * **Notes:** Default value: 10
-     */
-    boxMargin: 10,
-
-    /**
-     * | Parameter     | Description                                  | Type    | Required | Values             |
-     * | ------------- | -------------------------------------------- | ------- | -------- | ------------------ |
-     * | boxTextMargin | Margin around the text in loop/alt/opt boxes | Integer | Required | Any Positive Value |
-     *
-     * **Notes:** Default value: 5
-     */
-    boxTextMargin: 5,
-
-    /**
-     * | Parameter  | Description         | Type    | Required | Values             |
-     * | ---------- | ------------------- | ------- | -------- | ------------------ |
-     * | noteMargin | Margin around notes | Integer | Required | Any Positive Value |
-     *
-     * **Notes:** Default value: 10
-     */
-    noteMargin: 10,
-
-    /**
-     * | Parameter     | Description             | Type    | Required | Values             |
-     * | ------------- | ----------------------- | ------- | -------- | ------------------ |
-     * | messageMargin | Space between messages. | Integer | Required | Any Positive Value |
-     *
-     * **Notes:**
-     *
-     * Space between messages.
-     *
-     * Default value: 35
-     */
-    messageMargin: 35,
-
-    /**
-     * | Parameter    | Description                 | Type | Required | Values                    |
-     * | ------------ | --------------------------- | ---- | -------- | ------------------------- |
-     * | messageAlign | Multiline message alignment | 3    | 4        | 'left', 'center', 'right' |
-     *
-     * **Notes:** Default value: 'center'
-     */
-    messageAlign: 'center',
-
-    /**
-     * | Parameter       | Description                                | Type    | Required | Values             |
-     * | --------------- | ------------------------------------------ | ------- | -------- | ------------------ |
-     * | bottomMarginAdj | Prolongs the edge of the diagram downwards | Integer | 4        | Any Positive Value |
-     *
-     * **Notes:**
-     *
-     * Depending on css styling this might need adjustment.
-     *
-     * Default value: 1
-     */
-    bottomMarginAdj: 1,
-
-    /**
-     * | Parameter   | Description | Type    | Required | Values      |
-     * | ----------- | ----------- | ------- | -------- | ----------- |
-     * | useMaxWidth | See notes   | boolean | 4        | true, false |
-     *
-     * **Notes:**
-     *
-     * When this flag is set the height and width is set to 100% and is then scaling with the
-     * available space if not the absolute space required is used.
-     *
-     * Default value: true
-     */
-    useMaxWidth: true,
-
-    /**
-     * | Parameter   | Description                       | Type | Required | Values      |
-     * | ----------- | --------------------------------- | ---- | -------- | ----------- |
-     * | rightAngles | Curved Arrows become Right Angles | 3    | 4        | true, false |
-     *
-     * **Notes:**
-     *
-     * This will display arrows that start and begin at the same node as right angles, rather than a
-     * curves
-     *
-     * Default value: false
-     */
-    rightAngles: false,
-    taskFontSize: 14,
-    taskFontFamily: '"Open Sans", sans-serif',
-    taskMargin: 50,
-    // width of activation box
-    activationWidth: 10,
-
-    // text placement as: tspan | fo | old only text as before
-    textPlacement: 'fo',
-    actorColours: ['#8FBC8F', '#7CFC00', '#00FFFF', '#20B2AA', '#B0E0E6', '#FFFFE0'],
-
-    sectionFills: ['#191970', '#8B008B', '#4B0082', '#2F4F4F', '#800000', '#8B4513', '#00008B'],
-    sectionColours: ['#fff'],
-  },
-  /** The object containing configurations specific for timeline diagrams */
-  timeline: {
-    /**
-     * | Parameter      | Description                                          | Type    | Required | Values             |
-     * | -------------- | ---------------------------------------------------- | ------- | -------- | ------------------ |
-     * | diagramMarginX | Margin to the right and left of the sequence diagram | Integer | Required | Any Positive Value |
-     *
-     * **Notes:** Default value: 50
-     */
-    diagramMarginX: 50,
-
-    /**
-     * | Parameter      | Description                                        | Type    | Required | Values             |
-     * | -------------- | -------------------------------------------------- | ------- | -------- | ------------------ |
-     * | diagramMarginY | Margin to the over and under the sequence diagram. | Integer | Required | Any Positive Value |
-     *
-     * **Notes:** Default value: 10
-     */
-    diagramMarginY: 10,
-
-    /**
-     * | Parameter   | Description           | Type    | Required | Values             |
-     * | ----------- | --------------------- | ------- | -------- | ------------------ |
-     * | actorMargin | Margin between actors | Integer | Required | Any Positive Value |
-     *
-     * **Notes:** Default value: 50
-     */
-    leftMargin: 150,
-
-    /**
-     * | Parameter | Description          | Type    | Required | Values             |
-     * | --------- | -------------------- | ------- | -------- | ------------------ |
-     * | width     | Width of actor boxes | Integer | Required | Any Positive Value |
-     *
-     * **Notes:** Default value: 150
-     */
-    width: 150,
-
-    /**
-     * | Parameter | Description           | Type    | Required | Values             |
-     * | --------- | --------------------- | ------- | -------- | ------------------ |
-     * | height    | Height of actor boxes | Integer | Required | Any Positive Value |
-     *
-     * **Notes:** Default value: 65
-     */
-    height: 50,
-
-    /**
-     * | Parameter | Description              | Type    | Required | Values             |
-     * | --------- | ------------------------ | ------- | -------- | ------------------ |
-     * | boxMargin | Margin around loop boxes | Integer | Required | Any Positive Value |
-     *
-     * **Notes:** Default value: 10
-     */
-    boxMargin: 10,
-
-    /**
-     * | Parameter     | Description                                  | Type    | Required | Values             |
-     * | ------------- | -------------------------------------------- | ------- | -------- | ------------------ |
-     * | boxTextMargin | Margin around the text in loop/alt/opt boxes | Integer | Required | Any Positive Value |
-     *
-     * **Notes:** Default value: 5
-     */
-    boxTextMargin: 5,
-
-    /**
-     * | Parameter  | Description         | Type    | Required | Values             |
-     * | ---------- | ------------------- | ------- | -------- | ------------------ |
-     * | noteMargin | Margin around notes | Integer | Required | Any Positive Value |
-     *
-     * **Notes:** Default value: 10
-     */
-    noteMargin: 10,
-
-    /**
-     * | Parameter     | Description             | Type    | Required | Values             |
-     * | ------------- | ----------------------- | ------- | -------- | ------------------ |
-     * | messageMargin | Space between messages. | Integer | Required | Any Positive Value |
-     *
-     * **Notes:**
-     *
-     * Space between messages.
-     *
-     * Default value: 35
-     */
-    messageMargin: 35,
-
-    /**
-     * | Parameter    | Description                 | Type | Required | Values                    |
-     * | ------------ | --------------------------- | ---- | -------- | ------------------------- |
-     * | messageAlign | Multiline message alignment | 3    | 4        | 'left', 'center', 'right' |
-     *
-     * **Notes:** Default value: 'center'
-     */
-    messageAlign: 'center',
-
-    /**
-     * | Parameter       | Description                                | Type    | Required | Values             |
-     * | --------------- | ------------------------------------------ | ------- | -------- | ------------------ |
-     * | bottomMarginAdj | Prolongs the edge of the diagram downwards | Integer | 4        | Any Positive Value |
-     *
-     * **Notes:**
-     *
-     * Depending on css styling this might need adjustment.
-     *
-     * Default value: 1
-     */
-    bottomMarginAdj: 1,
-
-    /**
-     * | Parameter   | Description | Type    | Required | Values      |
-     * | ----------- | ----------- | ------- | -------- | ----------- |
-     * | useMaxWidth | See notes   | boolean | 4        | true, false |
-     *
-     * **Notes:**
-     *
-     * When this flag is set the height and width is set to 100% and is then scaling with the
-     * available space if not the absolute space required is used.
-     *
-     * Default value: true
-     */
-    useMaxWidth: true,
-
-    /**
-     * | Parameter   | Description                       | Type | Required | Values      |
-     * | ----------- | --------------------------------- | ---- | -------- | ----------- |
-     * | rightAngles | Curved Arrows become Right Angles | 3    | 4        | true, false |
-     *
-     * **Notes:**
-     *
-     * This will display arrows that start and begin at the same node as right angles, rather than a
-     * curves
-     *
-     * Default value: false
-     */
-    rightAngles: false,
-    taskFontSize: 14,
-    taskFontFamily: '"Open Sans", sans-serif',
-    taskMargin: 50,
-    // width of activation box
-    activationWidth: 10,
-
-    // text placement as: tspan | fo | old only text as before
-    textPlacement: 'fo',
-    actorColours: ['#8FBC8F', '#7CFC00', '#00FFFF', '#20B2AA', '#B0E0E6', '#FFFFE0'],
-
-    sectionFills: ['#191970', '#8B008B', '#4B0082', '#2F4F4F', '#800000', '#8B4513', '#00008B'],
-    sectionColours: ['#fff'],
-    disableMulticolor: false,
-  },
-  class: {
-    /**
-     * ### titleTopMargin
-     *
-     * | Parameter      | Description                                    | Type    | Required | Values             |
-     * | -------------- | ---------------------------------------------- | ------- | -------- | ------------------ |
-     * | titleTopMargin | Margin top for the text over the class diagram | Integer | Required | Any Positive Value |
-     *
-     * **Notes:** Default value: 25
-     */
-    titleTopMargin: 25,
-    arrowMarkerAbsolute: false,
-    dividerMargin: 10,
-    padding: 5,
-    textHeight: 10,
-
-    /**
-     * | Parameter   | Description | Type    | Required | Values      |
-     * | ----------- | ----------- | ------- | -------- | ----------- |
-     * | useMaxWidth | See notes   | boolean | 4        | true, false |
-     *
-     * **Notes:**
-     *
-     * When this flag is set the height and width is set to 100% and is then scaling with the
-     * available space if not the absolute space required is used.
-     *
-     * Default value: true
-     */
-    useMaxWidth: true,
-    /**
-     * | Parameter       | Description | Type    | Required | Values                  |
-     * | --------------- | ----------- | ------- | -------- | ----------------------- |
-     * | defaultRenderer | See notes   | boolean | 4        | dagre-d3, dagre-wrapper |
-     *
-     * **Notes**:
-     *
-     * Decides which rendering engine that is to be used for the rendering. Legal values are:
-     * dagre-d3 dagre-wrapper - wrapper for dagre implemented in mermaid
-     *
-     * Default value: 'dagre-d3'
-     */
-    defaultRenderer: 'dagre-wrapper',
-  },
-  state: {
-    /**
-     * ### titleTopMargin
-     *
-     * | Parameter      | Description                                    | Type    | Required | Values             |
-     * | -------------- | ---------------------------------------------- | ------- | -------- | ------------------ |
-     * | titleTopMargin | Margin top for the text over the state diagram | Integer | Required | Any Positive Value |
-     *
-     * **Notes:** Default value: 25
-     */
-    titleTopMargin: 25,
-    dividerMargin: 10,
-    sizeUnit: 5,
-    padding: 8,
-    textHeight: 10,
-    titleShift: -15,
-    noteMargin: 10,
-    forkWidth: 70,
-    forkHeight: 7,
-    // Used
-    miniPadding: 2,
-    // Font size factor, this is used to guess the width of the edges labels before rendering by dagre
-    // layout. This might need updating if/when switching font
-    fontSizeFactor: 5.02,
-    fontSize: 24,
-    labelHeight: 16,
-    edgeLengthFactor: '20',
-    compositTitleSize: 35,
-    radius: 5,
-    /**
-     * | Parameter   | Description | Type    | Required | Values      |
-     * | ----------- | ----------- | ------- | -------- | ----------- |
-     * | useMaxWidth | See notes   | boolean | 4        | true, false |
-     *
-     * **Notes:**
-     *
-     * When this flag is set the height and width is set to 100% and is then scaling with the
-     * available space if not the absolute space required is used.
-     *
-     * Default value: true
-     */
-    useMaxWidth: true,
-    /**
-     * | Parameter       | Description | Type    | Required | Values                  |
-     * | --------------- | ----------- | ------- | -------- | ----------------------- |
-     * | defaultRenderer | See notes   | boolean | 4        | dagre-d3, dagre-wrapper |
-     *
-     * **Notes:**
-     *
-     * Decides which rendering engine that is to be used for the rendering. Legal values are:
-     * dagre-d3 dagre-wrapper - wrapper for dagre implemented in mermaid
-     *
-     * Default value: 'dagre-d3'
-     */
-    defaultRenderer: 'dagre-wrapper',
-  },
-
-  /** The object containing configurations specific for entity relationship diagrams */
-  er: {
-    /**
-     * ### titleTopMargin
-     *
-     * | Parameter      | Description                                    | Type    | Required | Values             |
-     * | -------------- | ---------------------------------------------- | ------- | -------- | ------------------ |
-     * | titleTopMargin | Margin top for the text over the diagram       | Integer | Required | Any Positive Value |
-     *
-     * **Notes:** Default value: 25
-     */
-    titleTopMargin: 25,
-
-    /**
-     * | Parameter      | Description                                     | Type    | Required | Values             |
-     * | -------------- | ----------------------------------------------- | ------- | -------- | ------------------ |
-     * | diagramPadding | Amount of padding around the diagram as a whole | Integer | Required | Any Positive Value |
-     *
-     * **Notes:**
-     *
-     * The amount of padding around the diagram as a whole so that embedded diagrams have margins,
-     * expressed in pixels
-     *
-     * Default value: 20
-     */
-    diagramPadding: 20,
-
-    /**
-     * | Parameter       | Description                              | Type   | Required | Values                 |
-     * | --------------- | ---------------------------------------- | ------ | -------- | ---------------------- |
-     * | layoutDirection | Directional bias for layout of entities. | string | Required | "TB", "BT", "LR", "RL" |
-     *
-     * **Notes:**
-     *
-     * 'TB' for Top-Bottom, 'BT'for Bottom-Top, 'LR' for Left-Right, or 'RL' for Right to Left.
-     *
-     * T = top, B = bottom, L = left, and R = right.
-     *
-     * Default value: 'TB'
-     */
-    layoutDirection: 'TB',
-
-    /**
-     * | Parameter      | Description                        | Type    | Required | Values             |
-     * | -------------- | ---------------------------------- | ------- | -------- | ------------------ |
-     * | minEntityWidth | The minimum width of an entity box | Integer | Required | Any Positive Value |
-     *
-     * **Notes:** Expressed in pixels. Default value: 100
-     */
-    minEntityWidth: 100,
-
-    /**
-     * | Parameter       | Description                         | Type    | Required | Values             |
-     * | --------------- | ----------------------------------- | ------- | -------- | ------------------ |
-     * | minEntityHeight | The minimum height of an entity box | Integer | 4        | Any Positive Value |
-     *
-     * **Notes:** Expressed in pixels Default value: 75
-     */
-    minEntityHeight: 75,
-
-    /**
-     * | Parameter     | Description                                                  | Type    | Required | Values             |
-     * | ------------- | ------------------------------------------------------------ | ------- | -------- | ------------------ |
-     * | entityPadding | Minimum internal padding between text in box and box borders | Integer | 4        | Any Positive Value |
-     *
-     * **Notes:**
-     *
-     * The minimum internal padding between text in an entity box and the enclosing box borders,
-     * expressed in pixels.
-     *
-     * Default value: 15
-     */
-    entityPadding: 15,
-
-    /**
-     * | Parameter | Description                         | Type   | Required | Values               |
-     * | --------- | ----------------------------------- | ------ | -------- | -------------------- |
-     * | stroke    | Stroke color of box edges and lines | string | 4        | Any recognized color |
-     *
-     * **Notes:** Default value: 'gray'
-     */
-    stroke: 'gray',
-
-    /**
-     * | Parameter | Description                | Type   | Required | Values               |
-     * | --------- | -------------------------- | ------ | -------- | -------------------- |
-     * | fill      | Fill color of entity boxes | string | 4        | Any recognized color |
-     *
-     * **Notes:** Default value: 'honeydew'
-     */
-    fill: 'honeydew',
-
-    /**
-     * | Parameter | Description         | Type    | Required | Values             |
-     * | --------- | ------------------- | ------- | -------- | ------------------ |
-     * | fontSize  | Font Size in pixels | Integer |          | Any Positive Value |
-     *
-     * **Notes:**
-     *
-     * Font size (expressed as an integer representing a number of pixels) Default value: 12
-     */
-    fontSize: 12,
-
-    /**
-     * | Parameter   | Description | Type    | Required | Values      |
-     * | ----------- | ----------- | ------- | -------- | ----------- |
-     * | useMaxWidth | See Notes   | boolean | Required | true, false |
-     *
-     * **Notes:**
-     *
-     * When this flag is set to true, the diagram width is locked to 100% and scaled based on
-     * available space. If set to false, the diagram reserves its absolute width.
-     *
-     * Default value: true
-     */
-    useMaxWidth: true,
-  },
-
-  /** The object containing configurations specific for pie diagrams */
-  pie: {
-    /**
-     * | Parameter | Description | Type   | Required | Values              |
-     * | --------- | ----------- | ------ | -------- | ------------------- |
-     * | useWidth  | See Notes   | number | Optional | Any positive number |
-     *
-     * **Notes:**
-     *
-     * Width of the chart.
-     *
-     * Default value: 1200
-     */
-    useWidth: 1200,
-
-    /**
-     * | Parameter   | Description | Type    | Required | Values      |
-     * | ----------- | ----------- | ------- | -------- | ----------- |
-     * | useMaxWidth | See Notes   | boolean | Optional | true, false |
-     *
-     * **Notes:**
-     *
-     * When this flag is set to true, the chart width is locked to 100% and scaled based on
-     * available space. If set to false, the chart reserves its absolute width.
-     *
-     * Default value: true
-     */
-    useMaxWidth: true,
-
-    /**
-     * | Parameter    | Description | Type    | Required | Values              |
-     * | ------------ | ----------- | ------- | -------- | ------------------- |
-     * | textPosition | See Notes   | number  | Optional | Decimal from 0 to 1 |
-     *
-     * **Notes:**
-     *
-     * Axial position of slice's label from zero at the center to 1 at the outside edge.
-     *
-     * Default value: 0.75
-     */
-    textPosition: 0.75,
-=======
     useWidth: undefined, // can probably be removed since `configKeys` already includes this
->>>>>>> b87f1f20
   },
   c4: {
     ...defaultConfigJson.c4,
