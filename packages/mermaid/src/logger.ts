--- conflicted
+++ resolved
@@ -41,17 +41,14 @@
   } else if (typeof level === 'number') {
     numericLevel = level;
   }
-<<<<<<< HEAD
-  numericLevel = 0;
-=======
 
->>>>>>> aec1d809
   log.trace = () => {};
   log.debug = () => {};
   log.info = () => {};
   log.warn = () => {};
   log.error = () => {};
   log.fatal = () => {};
+
   if (numericLevel <= LEVELS.fatal) {
     log.fatal = console.error
       ? console.error.bind(console, format('FATAL'), 'color: orange')
