--- conflicted
+++ resolved
@@ -3,12 +3,8 @@
 import assignWithDepth from './assignWithDepth';
 import { detectType } from './diagram-api/detectType';
 import { addDiagrams } from './diagram-api/diagram-orchestration';
-<<<<<<< HEAD
-import memoize from 'lodash-es/memoize';
-=======
 import memoize from 'lodash/memoize';
 import { MockD3 } from 'd3';
->>>>>>> ffb95b4f
 addDiagrams();
 
 describe('when assignWithDepth: should merge objects within objects', function () {
