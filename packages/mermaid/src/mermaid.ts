/**
 * Web page integration module for the mermaid framework. It uses the mermaidAPI for mermaid
 * functionality and to render the diagrams to svg code!
 */
import dedent from 'ts-dedent';
import { MermaidConfig } from './config.type';
import { log } from './logger';
import utils from './utils';
<<<<<<< HEAD
import { mermaidAPI } from './mermaidAPI';
import { registerLazyLoadedDiagrams } from './diagram-api/detectType';
import type { ParseErrorFunction } from './Diagram';
import { isDetailedError, type DetailedError } from './utils';
import { loadExternalDiagrams } from './diagram-api/diagramAPI';
=======
import { mermaidAPI, ParseOptions, RenderResult } from './mermaidAPI';
import { registerLazyLoadedDiagrams } from './diagram-api/detectType';
import type { ParseErrorFunction } from './Diagram';
import { isDetailedError } from './utils';
import type { DetailedError } from './utils';
import { registerDiagram } from './diagram-api/diagramAPI';
>>>>>>> e22171c5
import { ExternalDiagramDefinition } from './diagram-api/types';

export type {
  MermaidConfig,
  DetailedError,
  ExternalDiagramDefinition,
  ParseErrorFunction,
  RenderResult,
  ParseOptions,
};

/**
 * The options used when running mermaid.
 *
 * @param querySelector - The query selector to use when finding elements to render. Default: .mermaid
 * @param nodes - The nodes to render. If this is set, querySelector will be ignored.
 * @param postRenderCallback - A callback to call after each diagram is rendered.
 * @param suppressErrors - If true, errors will be logged to the console, but not thrown. Default: false
 */
<<<<<<< HEAD
const init = async function (
  config?: MermaidConfig,
  // eslint-disable-next-line no-undef
  nodes?: string | HTMLElement | NodeListOf<HTMLElement>,
  // eslint-disable-next-line @typescript-eslint/ban-types
  callback?: Function
) {
  try {
    await initThrowsErrorsAsync(config, nodes, callback);
  } catch (e) {
    log.warn('Syntax Error rendering');
    if (isDetailedError(e)) {
      log.warn(e.str);
    }
    if (mermaid.parseError) {
      mermaid.parseError(e as string);
    }
  }
};
=======
export interface RunOptions {
  // Default: .mermaid
  querySelector?: string;
  nodes?: ArrayLike<HTMLElement>;
  postRenderCallback?: (id: string) => unknown;
  suppressErrors?: boolean;
}
>>>>>>> e22171c5

const handleError = (error: unknown, errors: DetailedError[], parseError?: ParseErrorFunction) => {
  log.warn(error);
  if (isDetailedError(error)) {
    // handle case where error string and hash were
    // wrapped in object like`const error = { str, hash };`
    if (parseError) {
      parseError(error.str, error.hash);
    }
    errors.push({ ...error, message: error.str, error });
  } else {
    // assume it is just error string and pass it on
    if (parseError) {
      parseError(error);
    }
    if (error instanceof Error) {
      errors.push({
        str: error.message,
        message: error.message,
        hash: error.name,
        error,
      });
    }
  }
};

<<<<<<< HEAD
const initThrowsErrors = function (
  config?: MermaidConfig,
  // eslint-disable-next-line no-undef
  nodes?: string | HTMLElement | NodeListOf<HTMLElement>,
  // eslint-disable-next-line @typescript-eslint/ban-types
  callback?: Function
) {
  const conf = mermaidAPI.getConfig();
  if (config) {
    // This is a legacy way of setting config. It is not documented and should be removed in the future.
    // @ts-ignore: TODO Fix ts errors
    mermaid.sequenceConfig = config;
  }

  // if last argument is a function this is the callback function
  log.debug(`${!callback ? 'No ' : ''}Callback function found`);
  let nodesToProcess: ArrayLike<HTMLElement>;
  if (nodes === undefined) {
    nodesToProcess = document.querySelectorAll('.mermaid');
  } else if (typeof nodes === 'string') {
    nodesToProcess = document.querySelectorAll(nodes);
  } else if (nodes instanceof HTMLElement) {
    nodesToProcess = [nodes];
  } else if (nodes instanceof NodeList) {
    nodesToProcess = nodes;
  } else {
    throw new Error('Invalid argument nodes for mermaid.init');
  }

  log.debug(`Found ${nodesToProcess.length} diagrams`);
  if (config?.startOnLoad !== undefined) {
    log.debug('Start On Load: ' + config?.startOnLoad);
    mermaidAPI.updateSiteConfig({ startOnLoad: config?.startOnLoad });
  }

  // generate the id of the diagram
  const idGenerator = new utils.initIdGenerator(conf.deterministicIds, conf.deterministicIDSeed);

  let txt: string;
  const errors: DetailedError[] = [];

  // element is the current div with mermaid class
  // eslint-disable-next-line unicorn/prefer-spread
  for (const element of Array.from(nodesToProcess)) {
    log.info('Rendering diagram: ' + element.id);
    /*! Check if previously processed */
    if (element.getAttribute('data-processed')) {
      continue;
    }
    element.setAttribute('data-processed', 'true');

    const id = `mermaid-${idGenerator.next()}`;

    // Fetch the graph definition including tags
    txt = element.innerHTML;

    // transforms the html to pure text
    txt = utils
      .entityDecode(txt)
      .trim()
      .replace(/<br\s*\/?>/gi, '<br/>');

    const init = utils.detectInit(txt);
    if (init) {
      log.debug('Detected early reinit: ', init);
    }
    try {
      mermaidAPI.render(
        id,
        txt,
        (svgCode: string, bindFunctions?: (el: Element) => void) => {
          element.innerHTML = svgCode;
          if (callback !== undefined) {
            callback(id);
          }
          if (bindFunctions) {
            bindFunctions(element);
          }
        },
        element
      );
    } catch (error) {
      handleError(error, errors, mermaid.parseError);
    }
  }
  if (errors.length > 0) {
    // TODO: We should be throwing an error object.
    throw errors[0];
  }
};

/**
 * Equivalent to {@link init()}, except an error will be thrown on error.
=======
/**
 * This is an internal function and should not be made public, as it will likely change.
 * @internal
 * @param diagrams - Array of {@link ExternalDiagramDefinition}.
 */
const loadExternalDiagrams = async (...diagrams: ExternalDiagramDefinition[]) => {
  log.debug(`Loading ${diagrams.length} external diagrams`);
  // Load all lazy loaded diagrams in parallel
  const results = await Promise.allSettled(
    diagrams.map(async ({ id, detector, loader }) => {
      const { diagram } = await loader();
      registerDiagram(id, diagram, detector);
    })
  );
  const failed = results.filter((result) => result.status === 'rejected');
  if (failed.length > 0) {
    log.error(`Failed to load ${failed.length} external diagrams`);
    for (const res of failed) {
      log.error(res);
    }
    throw new Error(`Failed to load ${failed.length} external diagrams`);
  }
};

/**
 * ## run
>>>>>>> e22171c5
 *
 * Function that goes through the document to find the chart definitions in there and render them.
 *
 * The function tags the processed attributes with the attribute data-processed and ignores found
 * elements with the attribute already set. This way the init function can be triggered several
 * times.
 *
 * ```mermaid
 * graph LR;
 *  a(Find elements)-->b{Processed}
 *  b-->|Yes|c(Leave element)
 *  b-->|No |d(Transform)
 * ```
 *
 * Renders the mermaid diagrams
 *
 * @param options - Optional runtime configs
 */
const run = async function (
  options: RunOptions = {
    querySelector: '.mermaid',
  }
) {
  try {
    await runThrowsErrors(options);
  } catch (e) {
    if (isDetailedError(e)) {
      log.error(e.str);
    }
    if (mermaid.parseError) {
      mermaid.parseError(e as string);
    }
    if (!options.suppressErrors) {
      log.error('Use the suppressErrors option to suppress these errors');
      throw e;
    }
  }
};

const runThrowsErrors = async function (
  { postRenderCallback, querySelector, nodes }: Omit<RunOptions, 'suppressErrors'> = {
    querySelector: '.mermaid',
  }
) {
  const conf = mermaidAPI.getConfig();

  log.debug(`${!postRenderCallback ? 'No ' : ''}Callback function found`);

  let nodesToProcess: ArrayLike<HTMLElement>;
  if (nodes) {
    nodesToProcess = nodes;
  } else if (querySelector) {
    nodesToProcess = document.querySelectorAll(querySelector);
  } else {
    throw new Error('Nodes and querySelector are both undefined');
  }

  log.debug(`Found ${nodesToProcess.length} diagrams`);
  if (conf?.startOnLoad !== undefined) {
    log.debug('Start On Load: ' + conf?.startOnLoad);
    mermaidAPI.updateSiteConfig({ startOnLoad: conf?.startOnLoad });
  }

  // generate the id of the diagram
  const idGenerator = new utils.initIdGenerator(conf.deterministicIds, conf.deterministicIDSeed);

  let txt: string;
  const errors: DetailedError[] = [];

  // element is the current div with mermaid class
  // eslint-disable-next-line unicorn/prefer-spread
  for (const element of Array.from(nodesToProcess)) {
    log.info('Rendering diagram: ' + element.id);
    /*! Check if previously processed */
    if (element.getAttribute('data-processed')) {
      continue;
    }
    element.setAttribute('data-processed', 'true');

    const id = `mermaid-${idGenerator.next()}`;

    // Fetch the graph definition including tags
    txt = element.innerHTML;

    // transforms the html to pure text
    txt = dedent(utils.entityDecode(txt)) // removes indentation, required for YAML parsing
      .trim()
      .replace(/<br\s*\/?>/gi, '<br/>');

    const init = utils.detectInit(txt);
    if (init) {
      log.debug('Detected early reinit: ', init);
    }
    try {
      const { svg, bindFunctions } = await mermaidAPI.render(id, txt, element);
      element.innerHTML = svg;
      if (postRenderCallback) {
        await postRenderCallback(id);
      }
      if (bindFunctions) {
        bindFunctions(element);
      }
    } catch (error) {
      handleError(error, errors, mermaid.parseError);
    }
  }
  if (errors.length > 0) {
    // TODO: We should be throwing an error object.
    throw errors[0];
  }
};

/**
 * Used to set configurations for mermaid.
 * This function should be called before the run function.
 * @param config - Configuration object for mermaid.
 */

const initialize = function (config: MermaidConfig) {
  mermaidAPI.initialize(config);
};

/**
 * ## init
 *
 * @deprecated Use {@link initialize} and {@link run} instead.
 *
 * Renders the mermaid diagrams
 *
 * @param config - **Deprecated**, please set configuration in {@link initialize}.
 * @param nodes - **Default**: `.mermaid`. One of the following:
 * - A DOM Node
 * - An array of DOM nodes (as would come from a jQuery selector)
 * - A W3C selector, a la `.mermaid`
 * @param callback - Called once for each rendered diagram's id.
 */
const init = async function (
  config?: MermaidConfig,
  nodes?: string | HTMLElement | NodeListOf<HTMLElement>,
  callback?: (id: string) => unknown
) {
  log.warn('mermaid.init is deprecated. Please use run instead.');
  if (config) {
    initialize(config);
  }
  const runOptions: RunOptions = { postRenderCallback: callback, querySelector: '.mermaid' };
  if (typeof nodes === 'string') {
    runOptions.querySelector = nodes;
  } else if (nodes) {
    if (nodes instanceof HTMLElement) {
      runOptions.nodes = [nodes];
    } else {
      runOptions.nodes = nodes;
    }
  }
  await run(runOptions);
};

/**
 * Used to register external diagram types.
 * @param diagrams - Array of {@link ExternalDiagramDefinition}.
 * @param opts - If opts.lazyLoad is true, the diagram will be loaded on demand.
 */
const registerExternalDiagrams = async (
  diagrams: ExternalDiagramDefinition[],
  {
    lazyLoad = true,
  }: {
    lazyLoad?: boolean;
  } = {}
) => {
  if (lazyLoad) {
    registerLazyLoadedDiagrams(...diagrams);
  } else {
    await loadExternalDiagrams(...diagrams);
  }
};

/**
 * ##contentLoaded Callback function that is called when page is loaded. This functions fetches
 * configuration for mermaid rendering and calls init for rendering the mermaid diagrams on the
 * page.
 */
const contentLoaded = function () {
  if (mermaid.startOnLoad) {
    const { startOnLoad } = mermaidAPI.getConfig();
    if (startOnLoad) {
      mermaid.run().catch((err) => log.error('Mermaid failed to initialize', err));
    }
  }
};

if (typeof document !== 'undefined') {
  /*!
   * Wait for document loaded before starting the execution
   */
  window.addEventListener('load', contentLoaded, false);
}

/**
 * ## setParseErrorHandler  Alternative to directly setting parseError using:
 *
 * ```js
 * mermaid.parseError = function(err,hash){=
 *   forExampleDisplayErrorInGui(err);  // do something with the error
 * };
 * ```
 *
 * This is provided for environments where the mermaid object can't directly have a new member added
 * to it (eg. dart interop wrapper). (Initially there is no parseError member of mermaid).
 *
 * @param parseErrorHandler - New parseError() callback.
 */
const setParseErrorHandler = function (parseErrorHandler: (err: any, hash: any) => void) {
  mermaid.parseError = parseErrorHandler;
};

const executionQueue: (() => Promise<unknown>)[] = [];
let executionQueueRunning = false;
const executeQueue = async () => {
  if (executionQueueRunning) {
    return;
  }
  executionQueueRunning = true;
  while (executionQueue.length > 0) {
    const f = executionQueue.shift();
    if (f) {
      try {
        await f();
      } catch (e) {
        log.error('Error executing queue', e);
      }
    }
  }
  executionQueueRunning = false;
};

/**
 * Parse the text and validate the syntax.
 * @param text - The mermaid diagram definition.
 * @param parseOptions - Options for parsing.
 * @returns true if the diagram is valid, false otherwise if parseOptions.suppressErrors is true.
 * @throws Error if the diagram is invalid and parseOptions.suppressErrors is false.
 */
const parse = async (text: string, parseOptions?: ParseOptions): Promise<boolean | void> => {
  return new Promise((resolve, reject) => {
    // This promise will resolve when the mermaidAPI.render call is done.
    // It will be queued first and will be executed when it is first in line
    const performCall = () =>
      new Promise((res, rej) => {
        mermaidAPI.parse(text, parseOptions).then(
          (r) => {
            // This resolves for the promise for the queue handling
            res(r);
            // This fulfills the promise sent to the value back to the original caller
            resolve(r);
          },
          (e) => {
            log.error('Error parsing', e);
            mermaid.parseError?.(e);
            rej(e);
            reject(e);
          }
        );
      });
    executionQueue.push(performCall);
    executeQueue().catch(reject);
  });
};

const render = (id: string, text: string, container?: Element): Promise<RenderResult> => {
  return new Promise((resolve, reject) => {
    // This promise will resolve when the mermaidAPI.render call is done.
    // It will be queued first and will be executed when it is first in line
    const performCall = () =>
      new Promise((res, rej) => {
        mermaidAPI.render(id, text, container).then(
          (r) => {
            // This resolves for the promise for the queue handling
            res(r);
            // This fulfills the promise sent to the value back to the original caller
            resolve(r);
          },
          (e) => {
            log.error('Error parsing', e);
            mermaid.parseError?.(e);
            rej(e);
            reject(e);
          }
        );
      });
    executionQueue.push(performCall);
    executeQueue().catch(reject);
  });
};

const mermaid: {
  startOnLoad: boolean;
  parseError?: ParseErrorFunction;
  mermaidAPI: typeof mermaidAPI;
  parse: typeof parse;
  render: typeof render;
  init: typeof init;
  run: typeof run;
  registerExternalDiagrams: typeof registerExternalDiagrams;
  initialize: typeof initialize;
  contentLoaded: typeof contentLoaded;
  setParseErrorHandler: typeof setParseErrorHandler;
} = {
  startOnLoad: true,
  mermaidAPI,
  parse,
  render,
  init,
  run,
  registerExternalDiagrams,
  initialize,
  parseError: undefined,
  contentLoaded,
  setParseErrorHandler,
};

export default mermaid;<|MERGE_RESOLUTION|>--- conflicted
+++ resolved
@@ -6,20 +6,12 @@
 import { MermaidConfig } from './config.type';
 import { log } from './logger';
 import utils from './utils';
-<<<<<<< HEAD
-import { mermaidAPI } from './mermaidAPI';
-import { registerLazyLoadedDiagrams } from './diagram-api/detectType';
-import type { ParseErrorFunction } from './Diagram';
-import { isDetailedError, type DetailedError } from './utils';
-import { loadExternalDiagrams } from './diagram-api/diagramAPI';
-=======
 import { mermaidAPI, ParseOptions, RenderResult } from './mermaidAPI';
 import { registerLazyLoadedDiagrams } from './diagram-api/detectType';
 import type { ParseErrorFunction } from './Diagram';
 import { isDetailedError } from './utils';
 import type { DetailedError } from './utils';
 import { registerDiagram } from './diagram-api/diagramAPI';
->>>>>>> e22171c5
 import { ExternalDiagramDefinition } from './diagram-api/types';
 
 export type {
@@ -39,27 +31,6 @@
  * @param postRenderCallback - A callback to call after each diagram is rendered.
  * @param suppressErrors - If true, errors will be logged to the console, but not thrown. Default: false
  */
-<<<<<<< HEAD
-const init = async function (
-  config?: MermaidConfig,
-  // eslint-disable-next-line no-undef
-  nodes?: string | HTMLElement | NodeListOf<HTMLElement>,
-  // eslint-disable-next-line @typescript-eslint/ban-types
-  callback?: Function
-) {
-  try {
-    await initThrowsErrorsAsync(config, nodes, callback);
-  } catch (e) {
-    log.warn('Syntax Error rendering');
-    if (isDetailedError(e)) {
-      log.warn(e.str);
-    }
-    if (mermaid.parseError) {
-      mermaid.parseError(e as string);
-    }
-  }
-};
-=======
 export interface RunOptions {
   // Default: .mermaid
   querySelector?: string;
@@ -67,7 +38,6 @@
   postRenderCallback?: (id: string) => unknown;
   suppressErrors?: boolean;
 }
->>>>>>> e22171c5
 
 const handleError = (error: unknown, errors: DetailedError[], parseError?: ParseErrorFunction) => {
   log.warn(error);
@@ -94,101 +64,6 @@
   }
 };
 
-<<<<<<< HEAD
-const initThrowsErrors = function (
-  config?: MermaidConfig,
-  // eslint-disable-next-line no-undef
-  nodes?: string | HTMLElement | NodeListOf<HTMLElement>,
-  // eslint-disable-next-line @typescript-eslint/ban-types
-  callback?: Function
-) {
-  const conf = mermaidAPI.getConfig();
-  if (config) {
-    // This is a legacy way of setting config. It is not documented and should be removed in the future.
-    // @ts-ignore: TODO Fix ts errors
-    mermaid.sequenceConfig = config;
-  }
-
-  // if last argument is a function this is the callback function
-  log.debug(`${!callback ? 'No ' : ''}Callback function found`);
-  let nodesToProcess: ArrayLike<HTMLElement>;
-  if (nodes === undefined) {
-    nodesToProcess = document.querySelectorAll('.mermaid');
-  } else if (typeof nodes === 'string') {
-    nodesToProcess = document.querySelectorAll(nodes);
-  } else if (nodes instanceof HTMLElement) {
-    nodesToProcess = [nodes];
-  } else if (nodes instanceof NodeList) {
-    nodesToProcess = nodes;
-  } else {
-    throw new Error('Invalid argument nodes for mermaid.init');
-  }
-
-  log.debug(`Found ${nodesToProcess.length} diagrams`);
-  if (config?.startOnLoad !== undefined) {
-    log.debug('Start On Load: ' + config?.startOnLoad);
-    mermaidAPI.updateSiteConfig({ startOnLoad: config?.startOnLoad });
-  }
-
-  // generate the id of the diagram
-  const idGenerator = new utils.initIdGenerator(conf.deterministicIds, conf.deterministicIDSeed);
-
-  let txt: string;
-  const errors: DetailedError[] = [];
-
-  // element is the current div with mermaid class
-  // eslint-disable-next-line unicorn/prefer-spread
-  for (const element of Array.from(nodesToProcess)) {
-    log.info('Rendering diagram: ' + element.id);
-    /*! Check if previously processed */
-    if (element.getAttribute('data-processed')) {
-      continue;
-    }
-    element.setAttribute('data-processed', 'true');
-
-    const id = `mermaid-${idGenerator.next()}`;
-
-    // Fetch the graph definition including tags
-    txt = element.innerHTML;
-
-    // transforms the html to pure text
-    txt = utils
-      .entityDecode(txt)
-      .trim()
-      .replace(/<br\s*\/?>/gi, '<br/>');
-
-    const init = utils.detectInit(txt);
-    if (init) {
-      log.debug('Detected early reinit: ', init);
-    }
-    try {
-      mermaidAPI.render(
-        id,
-        txt,
-        (svgCode: string, bindFunctions?: (el: Element) => void) => {
-          element.innerHTML = svgCode;
-          if (callback !== undefined) {
-            callback(id);
-          }
-          if (bindFunctions) {
-            bindFunctions(element);
-          }
-        },
-        element
-      );
-    } catch (error) {
-      handleError(error, errors, mermaid.parseError);
-    }
-  }
-  if (errors.length > 0) {
-    // TODO: We should be throwing an error object.
-    throw errors[0];
-  }
-};
-
-/**
- * Equivalent to {@link init()}, except an error will be thrown on error.
-=======
 /**
  * This is an internal function and should not be made public, as it will likely change.
  * @internal
@@ -215,7 +90,6 @@
 
 /**
  * ## run
->>>>>>> e22171c5
  *
  * Function that goes through the document to find the chart definitions in there and render them.
  *
