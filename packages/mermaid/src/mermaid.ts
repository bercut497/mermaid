/**
 * Web page integration module for the mermaid framework. It uses the mermaidAPI for mermaid
 * functionality and to render the diagrams to svg code!
 */
import type { MermaidConfig } from './config.type';
import { log } from './logger';
import utils from './utils';
import { mermaidAPI } from './mermaidAPI';
import { addDetector } from './diagram-api/detectType';
import { isDetailedError, type DetailedError } from './utils';
import { registerDiagram } from './diagram-api/diagramAPI';

export type { MermaidConfig, DetailedError };
/**
 * ## init
 *
 * Function that goes through the document to find the chart definitions in there and render them.
 *
 * The function tags the processed attributes with the attribute data-processed and ignores found
 * elements with the attribute already set. This way the init function can be triggered several
 * times.
 *
 * Optionally, `init` can accept in the second argument one of the following:
 *
 * - A DOM Node
 * - An array of DOM nodes (as would come from a jQuery selector)
 * - A W3C selector, a la `.mermaid`
 *
 * ```mermaid
 * graph LR;
 *  a(Find elements)-->b{Processed}
 *  b-->|Yes|c(Leave element)
 *  b-->|No |d(Transform)
 * ```
 *
 * Renders the mermaid diagrams
 *
 * @param config
 * @param nodes
 * @param callback
 */
const init = async function (
  config?: MermaidConfig,
  // eslint-disable-next-line no-undef
  nodes?: string | HTMLElement | NodeListOf<HTMLElement>,
  // eslint-disable-next-line @typescript-eslint/ban-types
  callback?: Function
) {
  try {
<<<<<<< HEAD
    const conf = mermaidAPI.getConfig();
    if (conf?.lazyLoadedDiagrams && conf.lazyLoadedDiagrams.length > 0) {
      await registerLazyLoadedDiagrams(conf);
      await initThrowsErrorsAsync(config, nodes, callback);
    } else {
      initThrowsErrors(config, nodes, callback);
    }
=======
    await initThrowsErrors(config, nodes, callback);
>>>>>>> e793aae0
  } catch (e) {
    log.warn('Syntax Error rendering');
    if (isDetailedError(e)) {
      log.warn(e.str);
    }
    if (mermaid.parseError) {
      mermaid.parseError(e);
    }
  }
};

<<<<<<< HEAD
// eslint-disable-next-line @typescript-eslint/ban-types
const handleError = (error: unknown, errors: DetailedError[], parseError?: Function) => {
  log.warn(error);
  if (isDetailedError(error)) {
    // handle case where error string and hash were
    // wrapped in object like`const error = { str, hash };`
    if (parseError) {
      parseError(error.str, error.hash);
    }
    errors.push({ ...error, message: error.str, error });
  } else {
    // assume it is just error string and pass it on
    if (parseError) {
      parseError(error);
    }
    if (error instanceof Error) {
      errors.push({
        str: error.message,
        message: error.message,
        hash: error.name,
        error,
      });
    }
  }
};
const initThrowsErrors = function (
=======
/**
 * Equivalent to {@link init()}, except an error will be thrown on error.
 *
 * @param config - **Deprecated** Mermaid sequenceConfig.
 * @param nodes - One of:
 * - A DOM Node
 * - An array of DOM nodes (as would come from a jQuery selector)
 * - A W3C selector, a la `.mermaid` (default)
 * @param callback - Function that is called with the id of each generated mermaid diagram.
 *
 * @returns Resolves on success, otherwise the {@link Promise} will be rejected with an Error.
 */
const initThrowsErrors = async function (
>>>>>>> e793aae0
  config?: MermaidConfig,
  // eslint-disable-next-line no-undef
  nodes?: string | HTMLElement | NodeListOf<HTMLElement>,
  // eslint-disable-next-line @typescript-eslint/ban-types
  callback?: Function
) {
  const conf = mermaidAPI.getConfig();
  if (config) {
    // This is a legacy way of setting config. It is not documented and should be removed in the future.
    // @ts-ignore: TODO Fix ts errors
    mermaid.sequenceConfig = config;
  }

  const errors = [];

  if (conf?.lazyLoadedDiagrams && conf.lazyLoadedDiagrams.length > 0) {
    // Load all lazy loaded diagrams in parallel
    const results = await Promise.allSettled(
      conf.lazyLoadedDiagrams.map(async (diagram: string) => {
        const { id, detector, loadDiagram } = await import(diagram);
        addDetector(id, detector, loadDiagram);
      })
    );
    for (const result of results) {
      if (result.status == 'rejected') {
        log.warn(`Failed to lazyLoadedDiagram due to `, result.reason);
        errors.push(result.reason);
      }
    }
  }

  // if last argument is a function this is the callback function
  log.debug(`${!callback ? 'No ' : ''}Callback function found`);
  let nodesToProcess: ArrayLike<HTMLElement>;
  if (typeof nodes === 'undefined') {
    nodesToProcess = document.querySelectorAll('.mermaid');
  } else if (typeof nodes === 'string') {
    nodesToProcess = document.querySelectorAll(nodes);
  } else if (nodes instanceof HTMLElement) {
    nodesToProcess = [nodes];
  } else if (nodes instanceof NodeList) {
    nodesToProcess = nodes;
  } else {
    throw new Error('Invalid argument nodes for mermaid.init');
  }

  log.debug(`Found ${nodesToProcess.length} diagrams`);
  if (typeof config?.startOnLoad !== 'undefined') {
    log.debug('Start On Load: ' + config?.startOnLoad);
    mermaidAPI.updateSiteConfig({ startOnLoad: config?.startOnLoad });
  }

  // generate the id of the diagram
  const idGenerator = new utils.initIdGenerator(conf.deterministicIds, conf.deterministicIDSeed);

  let txt: string;
<<<<<<< HEAD
  const errors: DetailedError[] = [];
=======
>>>>>>> e793aae0

  // element is the current div with mermaid class
  for (const element of Array.from(nodesToProcess)) {
    log.info('Rendering diagram: ' + element.id);
    /*! Check if previously processed */
    if (element.getAttribute('data-processed')) {
      continue;
    }
    element.setAttribute('data-processed', 'true');

    const id = `mermaid-${idGenerator.next()}`;

    // Fetch the graph definition including tags
    txt = element.innerHTML;

    // transforms the html to pure text
    txt = utils
      .entityDecode(txt)
      .trim()
      .replace(/<br\s*\/?>/gi, '<br/>');

    const init = utils.detectInit(txt);
    if (init) {
      log.debug('Detected early reinit: ', init);
    }
    try {
      mermaidAPI.render(
        id,
        txt,
        (svgCode: string, bindFunctions?: (el: Element) => void) => {
          element.innerHTML = svgCode;
          if (typeof callback !== 'undefined') {
            callback(id);
          }
          if (bindFunctions) bindFunctions(element);
        },
        element
      );
    } catch (error) {
      handleError(error, errors, mermaid.parseError);
    }
  }
  if (errors.length > 0) {
    // TODO: We should be throwing an error object.
    throw errors[0];
  }
};

let lazyLoadingPromise: Promise<unknown> | undefined = undefined;
/**
 * @param conf
 * @deprecated This is an internal function and should not be used. Will be removed in v10.
 */
const registerLazyLoadedDiagrams = async (conf: MermaidConfig) => {
  // Only lazy load once
  // TODO: This is a hack. We should either throw error when new diagrams are added, or load them anyway.
  if (lazyLoadingPromise === undefined) {
    // Load all lazy loaded diagrams in parallel
    lazyLoadingPromise = Promise.allSettled(
      (conf?.lazyLoadedDiagrams ?? []).map(async (diagram: string) => {
        const { id, detector, loadDiagram } = await import(diagram);
        addDetector(id, detector, loadDiagram);
      })
    );
  }
  await lazyLoadingPromise;
};

let loadingPromise: Promise<unknown> | undefined = undefined;

const loadExternalDiagrams = async (conf: MermaidConfig) => {
  // Only lazy load once
  // TODO: This is a hack. We should either throw error when new diagrams are added, or load them anyway.
  if (loadingPromise === undefined) {
    log.debug(`Loading ${conf?.lazyLoadedDiagrams?.length} external diagrams`);
    // Load all lazy loaded diagrams in parallel
    loadingPromise = Promise.allSettled(
      (conf?.lazyLoadedDiagrams ?? []).map(async (url: string) => {
        const { id, detector, loadDiagram } = await import(url);
        const { diagram } = await loadDiagram();
        registerDiagram(id, diagram, detector, diagram.injectUtils);
      })
    );
  }
  await loadingPromise;
};

/**
 * @deprecated This is an internal function and should not be used. Will be removed in v10.
 */

const initThrowsErrorsAsync = async function (
  config?: MermaidConfig,
  // eslint-disable-next-line no-undef
  nodes?: string | HTMLElement | NodeListOf<HTMLElement>,
  // eslint-disable-next-line @typescript-eslint/ban-types
  callback?: Function
) {
  const conf = mermaidAPI.getConfig();
  if (config) {
    // This is a legacy way of setting config. It is not documented and should be removed in the future.
    // @ts-ignore: TODO Fix ts errors
    mermaid.sequenceConfig = config;
  }

  // if last argument is a function this is the callback function
  log.debug(`${!callback ? 'No ' : ''}Callback function found`);
  let nodesToProcess: ArrayLike<HTMLElement>;
  if (typeof nodes === 'undefined') {
    nodesToProcess = document.querySelectorAll('.mermaid');
  } else if (typeof nodes === 'string') {
    nodesToProcess = document.querySelectorAll(nodes);
  } else if (nodes instanceof HTMLElement) {
    nodesToProcess = [nodes];
  } else if (nodes instanceof NodeList) {
    nodesToProcess = nodes;
  } else {
    throw new Error('Invalid argument nodes for mermaid.init');
  }

  log.debug(`Found ${nodesToProcess.length} diagrams`);
  if (typeof config?.startOnLoad !== 'undefined') {
    log.debug('Start On Load: ' + config?.startOnLoad);
    mermaidAPI.updateSiteConfig({ startOnLoad: config?.startOnLoad });
  }

  // generate the id of the diagram
  const idGenerator = new utils.initIdGenerator(conf.deterministicIds, conf.deterministicIDSeed);

  let txt: string;
  const errors: DetailedError[] = [];

  // element is the current div with mermaid class
  for (const element of Array.from(nodesToProcess)) {
    log.info('Rendering diagram: ' + element.id);
    /*! Check if previously processed */
    if (element.getAttribute('data-processed')) {
      continue;
    }
    element.setAttribute('data-processed', 'true');

    const id = `mermaid-${idGenerator.next()}`;

    // Fetch the graph definition including tags
    txt = element.innerHTML;

    // transforms the html to pure text
    txt = utils
      .entityDecode(txt)
      .trim()
      .replace(/<br\s*\/?>/gi, '<br/>');

    const init = utils.detectInit(txt);
    if (init) {
      log.debug('Detected early reinit: ', init);
    }
    try {
      await mermaidAPI.renderAsync(
        id,
        txt,
        (svgCode: string, bindFunctions?: (el: Element) => void) => {
          element.innerHTML = svgCode;
          if (typeof callback !== 'undefined') {
            callback(id);
          }
          if (bindFunctions) bindFunctions(element);
        },
        element
      );
    } catch (error) {
      handleError(error, errors, mermaid.parseError);
    }
  }
  if (errors.length > 0) {
    // TODO: We should be throwing an error object.
    throw errors[0];
  }
};

const initialize = function (config: MermaidConfig) {
  mermaidAPI.initialize(config);
};

/**
 * @param config
 * @deprecated This is an internal function and should not be used. Will be removed in v10.
 */
const initializeAsync = async function (config: MermaidConfig) {
  if (config.loadExternalDiagramsAtStartup) {
    await loadExternalDiagrams(config);
  } else {
    await registerLazyLoadedDiagrams(config);
  }
  mermaidAPI.initialize(config);
};

/**
 * ##contentLoaded Callback function that is called when page is loaded. This functions fetches
 * configuration for mermaid rendering and calls init for rendering the mermaid diagrams on the
 * page.
 */
const contentLoaded = function () {
  if (mermaid.startOnLoad) {
    const { startOnLoad } = mermaidAPI.getConfig();
    if (startOnLoad) {
      mermaid.init();
    }
  }
};

if (typeof document !== 'undefined') {
  /*!
   * Wait for document loaded before starting the execution
   */
  window.addEventListener('load', contentLoaded, false);
}

/**
 * ## setParseErrorHandler  Alternative to directly setting parseError using:
 *
 * ```js
 * mermaid.parseError = function(err,hash){=
 *   forExampleDisplayErrorInGui(err);  // do something with the error
 * };
 * ```
 *
 * This is provided for environments where the mermaid object can't directly have a new member added
 * to it (eg. dart interop wrapper). (Initially there is no parseError member of mermaid).
 *
 * @param newParseErrorHandler New parseError() callback.
 */
const setParseErrorHandler = function (newParseErrorHandler: (err: any, hash: any) => void) {
  mermaid.parseError = newParseErrorHandler;
};

const parse = (txt: string) => {
  return mermaidAPI.parse(txt, mermaid.parseError);
};

const executionQueue: (() => Promise<unknown>)[] = [];
let executionQueueRunning = false;
const executeQueue = async () => {
  if (executionQueueRunning) {
    return;
  }
  executionQueueRunning = true;
  while (executionQueue.length > 0) {
    const f = executionQueue.shift();
    if (f) {
      try {
        await f();
      } catch (e) {
        log.error('Error executing queue', e);
      }
    }
  }
  executionQueueRunning = false;
};

/**
 * @param txt
 * @deprecated This is an internal function and should not be used. Will be removed in v10.
 */
const parseAsync = (txt: string) => {
  return new Promise((resolve, reject) => {
    // This promise will resolve when the mermaidAPI.render call is done.
    // It will be queued first and will be executed when it is first in line
    const performCall = () =>
      new Promise((res, rej) => {
        mermaidAPI.parseAsync(txt, mermaid.parseError).then(
          (r) => {
            // This resolves for the promise for the queue handling
            res(r);
            // This fullfills the promise sent to the value back to the original caller
            resolve(r);
          },
          (e) => {
            log.error('Error parsing', e);
            rej(e);
            reject(e);
          }
        );
      });
    executionQueue.push(performCall);
    executeQueue();
  });
};

// const asynco = (id: string, delay: number) =>
//   new Promise((res) => {
//     setTimeout(() => {
//       // This resolves for the promise for the queue handling
//       res(id);
//     }, delay);
//   });

/**
 * @param txt
 * @param id
 * @param delay
 * @deprecated This is an internal function and should not be used. Will be removed in v10.
 */
// const test1 = (id: string, delay: number) => {
//   const p = new Promise((resolve, reject) => {
//     // This promise will resolve when the mermaidAPI.render call is done.
//     // It will be queued first and will be executed when it is first in line
//     const performCall = () =>
//       new Promise((res) => {
//         asynco(id, delay).then((r) => {
//           // This resolves for the promise for the queue handling
//           res(r);
//           // This fullfills the promise sent to the value back to the original caller
//           resolve(r + ' result to caller');
//         });
//       });
//     executionQueue.push(performCall);
//   });
//   return p;
// };

/**
 * @param txt
 * @param id
 * @param text
 * @param cb
 * @param container
 * @deprecated This is an internal function and should not be used. Will be removed in v10.
 */
const renderAsync = (
  id: string,
  text: string,
  cb: (svgCode: string, bindFunctions?: (element: Element) => void) => void,
  container?: Element
): Promise<void> => {
  return new Promise((resolve, reject) => {
    // This promise will resolve when the mermaidAPI.render call is done.
    // It will be queued first and will be executed when it is first in line
    const performCall = () =>
      new Promise((res, rej) => {
        mermaidAPI.renderAsync(id, text, cb, container).then(
          (r) => {
            // This resolves for the promise for the queue handling
            res(r);
            // This fullfills the promise sent to the value back to the original caller
            resolve(r);
          },
          (e) => {
            log.error('Error parsing', e);
            rej(e);
            reject(e);
          }
        );
      });
    executionQueue.push(performCall);
    executeQueue();
  });
};

const mermaid: {
  startOnLoad: boolean;
  diagrams: any;
  // eslint-disable-next-line @typescript-eslint/ban-types
  parseError?: Function;
  mermaidAPI: typeof mermaidAPI;
  parse: typeof parse;
  parseAsync: typeof parseAsync;
  render: typeof mermaidAPI.render;
  renderAsync: typeof renderAsync;
  init: typeof init;
  initThrowsErrors: typeof initThrowsErrors;
  initialize: typeof initialize;
  initializeAsync: typeof initializeAsync;
  contentLoaded: typeof contentLoaded;
  setParseErrorHandler: typeof setParseErrorHandler;
} = {
  startOnLoad: true,
  diagrams: {},
  mermaidAPI,
  parse,
  parseAsync,
  render: mermaidAPI.render,
  renderAsync,
  init,
  initThrowsErrors,
  initialize,
  initializeAsync,
  parseError: undefined,
  contentLoaded,
  setParseErrorHandler,
};

export default mermaid;<|MERGE_RESOLUTION|>--- conflicted
+++ resolved
@@ -47,17 +47,7 @@
   callback?: Function
 ) {
   try {
-<<<<<<< HEAD
-    const conf = mermaidAPI.getConfig();
-    if (conf?.lazyLoadedDiagrams && conf.lazyLoadedDiagrams.length > 0) {
-      await registerLazyLoadedDiagrams(conf);
-      await initThrowsErrorsAsync(config, nodes, callback);
-    } else {
-      initThrowsErrors(config, nodes, callback);
-    }
-=======
     await initThrowsErrors(config, nodes, callback);
->>>>>>> e793aae0
   } catch (e) {
     log.warn('Syntax Error rendering');
     if (isDetailedError(e)) {
@@ -69,7 +59,6 @@
   }
 };
 
-<<<<<<< HEAD
 // eslint-disable-next-line @typescript-eslint/ban-types
 const handleError = (error: unknown, errors: DetailedError[], parseError?: Function) => {
   log.warn(error);
@@ -95,8 +84,6 @@
     }
   }
 };
-const initThrowsErrors = function (
-=======
 /**
  * Equivalent to {@link init()}, except an error will be thrown on error.
  *
@@ -110,7 +97,6 @@
  * @returns Resolves on success, otherwise the {@link Promise} will be rejected with an Error.
  */
 const initThrowsErrors = async function (
->>>>>>> e793aae0
   config?: MermaidConfig,
   // eslint-disable-next-line no-undef
   nodes?: string | HTMLElement | NodeListOf<HTMLElement>,
@@ -167,10 +153,6 @@
   const idGenerator = new utils.initIdGenerator(conf.deterministicIds, conf.deterministicIDSeed);
 
   let txt: string;
-<<<<<<< HEAD
-  const errors: DetailedError[] = [];
-=======
->>>>>>> e793aae0
 
   // element is the current div with mermaid class
   for (const element of Array.from(nodesToProcess)) {
