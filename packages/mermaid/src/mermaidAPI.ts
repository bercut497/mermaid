/**
 * This is the API to be used when optionally handling the integration with the web page, instead of
 * using the default integration provided by mermaid.js.
 *
 * The core of this api is the [**render**](Setup.md?id=render) function which, given a graph
 * definition as text, renders the graph/diagram and returns an svg element for the graph.
 *
 * It is then up to the user of the API to make use of the svg, either insert it somewhere in the
 * page or do something completely different.
 *
 * In addition to the render function, a number of behavioral configuration options are available.
 *
 * @name mermaidAPI
 */
import { select } from 'd3';
import { compile, serialize, stringify } from 'stylis';
// @ts-ignore: TODO Fix ts errors
import pkg from '../package.json';
import * as configApi from './config';
import { addDiagrams } from './diagram-api/diagram-orchestration';
import classDb from './diagrams/class/classDb';
import flowDb from './diagrams/flowchart/flowDb';
import flowRenderer from './diagrams/flowchart/flowRenderer';
import ganttDb from './diagrams/gantt/ganttDb';
import Diagram, { getDiagramFromText } from './Diagram';
import errorRenderer from './diagrams/error/errorRenderer';
import { attachFunctions } from './interactionDb';
import { log, setLogLevel } from './logger';
import getStyles from './styles';
import theme from './themes';
import utils, { directiveSanitizer } from './utils';
import DOMPurify from 'dompurify';
import { MermaidConfig } from './config.type';
import { evaluate } from './diagrams/common/common';

/**
 * @param text
 * @param parseError
 */
// eslint-disable-next-line @typescript-eslint/ban-types
function parse(text: string, parseError?: Function): boolean {
  addDiagrams();
  const diagram = new Diagram(text, parseError);
  return diagram.parse(text, parseError);
}

/**
 *
 * @param text
 * @param parseError
 */
// eslint-disable-next-line @typescript-eslint/ban-types
async function parseAsync(text: string, parseError?: Function): Promise<boolean> {
  addDiagrams();
  const diagram = await getDiagramFromText(text, parseError);
  return diagram.parse(text, parseError);
}

export const encodeEntities = function (text: string): string {
  let txt = text;

  txt = txt.replace(/style.*:\S*#.*;/g, function (s) {
    const innerTxt = s.substring(0, s.length - 1);
    return innerTxt;
  });
  txt = txt.replace(/classDef.*:\S*#.*;/g, function (s) {
    const innerTxt = s.substring(0, s.length - 1);
    return innerTxt;
  });

  txt = txt.replace(/#\w+;/g, function (s) {
    const innerTxt = s.substring(1, s.length - 1);

    const isInt = /^\+?\d+$/.test(innerTxt);
    if (isInt) {
      return 'ﬂ°°' + innerTxt + '¶ß';
    } else {
      return 'ﬂ°' + innerTxt + '¶ß';
    }
  });

  return txt;
};

export const decodeEntities = function (text: string): string {
  let txt = text;

  txt = txt.replace(/ﬂ°°/g, function () {
    return '&#';
  });
  txt = txt.replace(/ﬂ°/g, function () {
    return '&';
  });
  txt = txt.replace(/¶ß/g, function () {
    return ';';
  });

  return txt;
};
/**
 * Function that renders an svg with a graph from a chart definition. Usage example below.
 *
 * ```javascript
 * mermaidAPI.initialize({
 *   startOnLoad: true,
 * });
 * $(function () {
 *   const graphDefinition = 'graph TB\na-->b';
 *   const cb = function (svgGraph) {
 *     console.log(svgGraph);
 *   };
 *   mermaidAPI.render('id1', graphDefinition, cb);
 * });
 * ```
 *
 * @param {string} id The id of the element to be rendered
 * @param {string} text The graph definition
 * @param {(svgCode: string, bindFunctions?: (element: Element) => void) => void} cb Callback which
 *   is called after rendering is finished with the svg code as inparam.
 * @param {Element} container Selector to element in which a div with the graph temporarily will be
 *   inserted. If one is provided a hidden div will be inserted in the body of the page instead. The
 *   element will be removed when rendering is completed.
 * @returns {void}
 */
const render = function (
  id: string,
  text: string,
  cb: (svgCode: string, bindFunctions?: (element: Element) => void) => void,
  container?: Element
): void {
  addDiagrams();
  configApi.reset();
  text = text.replace(/\r\n?/g, '\n'); // parser problems on CRLF ignore all CR and leave LF;;
  const graphInit = utils.detectInit(text);
  if (graphInit) {
    directiveSanitizer(graphInit);
    configApi.addDirective(graphInit);
  }
  const cnf = configApi.getConfig();

  log.debug(cnf);

  // Check the maximum allowed text size
  if (text.length > cnf.maxTextSize!) {
    text = 'graph TB;a[Maximum text size in diagram exceeded];style a fill:#faa';
  }

  let root: any = select('body');

  // In regular execution the container will be the div with a mermaid class
  if (typeof container !== 'undefined') {
    // A container was provided by the caller
    if (container) {
      container.innerHTML = '';
    }

    if (cnf.securityLevel === 'sandbox') {
      // IF we are in sandboxed mode, we do everyting mermaid related
      // in a sandboxed div
      const iframe = select(container)
        .append('iframe')
        .attr('id', 'i' + id)
        .attr('style', 'width: 100%; height: 100%;')
        .attr('sandbox', '');
      // const iframeBody = ;
      root = select(iframe.nodes()[0]!.contentDocument!.body);
      root.node().style.margin = 0;
    } else {
      root = select(container);
    }

    root
      .append('div')
      .attr('id', 'd' + id)
      .attr('style', 'font-family: ' + cnf.fontFamily)
      .append('svg')
      .attr('id', id)
      .attr('width', '100%')
      .attr('xmlns', 'http://www.w3.org/2000/svg')
      .attr('xmlns:xlink', 'http://www.w3.org/1999/xlink')
      .append('g');
  } else {
    // No container was provided
    // If there is an existing element with the id, we remove it
    // this likely a previously rendered diagram
    const existingSvg = document.getElementById(id);
    if (existingSvg) {
      existingSvg.remove();
    }

    // Remove previous tpm element if it exists
    let element;
    if (cnf.securityLevel === 'sandbox') {
      element = document.querySelector('#i' + id);
    } else {
      element = document.querySelector('#d' + id);
    }

    if (element) {
      element.remove();
    }

    // Add the tmp div used for rendering with the id `d${id}`
    // d+id it will contain a svg with the id "id"

    if (cnf.securityLevel === 'sandbox') {
      // IF we are in sandboxed mode, we do everyting mermaid related
      // in a sandboxed div
      const iframe = select('body')
        .append('iframe')
        .attr('id', 'i' + id)
        .attr('style', 'width: 100%; height: 100%;')
        .attr('sandbox', '');

      root = select(iframe.nodes()[0]!.contentDocument!.body);
      root.node().style.margin = 0;
    } else {
      root = select('body');
    }

    // This is the temporary div
    root
      .append('div')
      .attr('id', 'd' + id)
      // this is the seed of the svg to be rendered
      .append('svg')
      .attr('id', id)
      .attr('width', '100%')
      .attr('xmlns', 'http://www.w3.org/2000/svg')
      .append('g');
  }

  text = encodeEntities(text);

  // Important that we do not create the diagram until after the directives have been included
  let diag;
  let parseEncounteredException;
  try {
    // diag = new Diagram(text);
    diag = getDiagramFromText(text);
    if ('then' in diag) {
      throw new Error('Diagram is a promise');
    }
  } catch (error) {
    diag = new Diagram('error');
    parseEncounteredException = error;
  }
  // Get the tmp element containing the the svg
  const element = root.select('#d' + id).node();
  const graphType = diag.type;

  // insert inline style into svg
  const svg = element.firstChild;
  const firstChild = svg.firstChild;

  let userStyles = '';
  // user provided theme CSS
  // If you add more configuration driven data into the user styles make sure that the value is
  // sanitized bye the santiizeCSS function
  if (cnf.themeCSS !== undefined) {
    userStyles += `\n${cnf.themeCSS}`;
  }
  // user provided theme CSS
  if (cnf.fontFamily !== undefined) {
    userStyles += `\n:root { --mermaid-font-family: ${cnf.fontFamily}}`;
  }
  // user provided theme CSS
  if (cnf.altFontFamily !== undefined) {
    userStyles += `\n:root { --mermaid-alt-font-family: ${cnf.altFontFamily}}`;
  }

  // classDef
  if (graphType === 'flowchart' || graphType === 'flowchart-v2' || graphType === 'graph') {
    const classes: any = flowRenderer.getClasses(text, diag);
    const htmlLabels = cnf.htmlLabels || cnf.flowchart?.htmlLabels;
    for (const className in classes) {
      if (htmlLabels) {
        userStyles += `\n.${className} > * { ${classes[className].styles.join(
          ' !important; '
        )} !important; }`;
        userStyles += `\n.${className} span { ${classes[className].styles.join(
          ' !important; '
        )} !important; }`;
      } else {
        userStyles += `\n.${className} path { ${classes[className].styles.join(
          ' !important; '
        )} !important; }`;
        userStyles += `\n.${className} rect { ${classes[className].styles.join(
          ' !important; '
        )} !important; }`;
        userStyles += `\n.${className} polygon { ${classes[className].styles.join(
          ' !important; '
        )} !important; }`;
        userStyles += `\n.${className} ellipse { ${classes[className].styles.join(
          ' !important; '
        )} !important; }`;
        userStyles += `\n.${className} circle { ${classes[className].styles.join(
          ' !important; '
        )} !important; }`;
        if (classes[className].textStyles) {
          userStyles += `\n.${className} tspan { ${classes[className].textStyles.join(
            ' !important; '
          )} !important; }`;
        }
      }
    }
  }

  const stylis = (selector: string, styles: string) =>
    serialize(compile(`${selector}{${styles}}`), stringify);
  const rules = stylis(`#${id}`, getStyles(graphType, userStyles, cnf.themeVariables));

  const style1 = document.createElement('style');
  style1.innerHTML = `#${id} ` + rules;
  svg.insertBefore(style1, firstChild);

  try {
    diag.renderer.draw(text, id, pkg.version, diag);
  } catch (e) {
    errorRenderer.draw(text, id, pkg.version);
    throw e;
  }

  root
    .select(`[id="${id}"]`)
    .selectAll('foreignobject > *')
    .attr('xmlns', 'http://www.w3.org/1999/xhtml');

  // Fix for when the base tag is used
  let svgCode = root.select('#d' + id).node().innerHTML;

  log.debug('cnf.arrowMarkerAbsolute', cnf.arrowMarkerAbsolute);
  if (!evaluate(cnf.arrowMarkerAbsolute) && cnf.securityLevel !== 'sandbox') {
    svgCode = svgCode.replace(/marker-end="url\(.*?#/g, 'marker-end="url(#', 'g');
  }

  svgCode = decodeEntities(svgCode);

  // Fix for when the br tag is used
  svgCode = svgCode.replace(/<br>/g, '<br/>');

  if (cnf.securityLevel === 'sandbox') {
    const svgEl = root.select('#d' + id + ' svg').node();
    const width = '100%';
    let height = '100%';
    if (svgEl) {
      height = svgEl.viewBox.baseVal.height + 'px';
    }
    svgCode = `<iframe style="width:${width};height:${height};border:0;margin:0;" src="data:text/html;base64,${btoa(
      '<body style="margin:0">' + svgCode + '</body>'
    )}" sandbox="allow-top-navigation-by-user-activation allow-popups">
  The “iframe” tag is not supported by your browser.
</iframe>`;
  } else {
    if (cnf.securityLevel !== 'loose') {
      svgCode = DOMPurify.sanitize(svgCode, {
        ADD_TAGS: ['foreignobject'],
        ADD_ATTR: ['dominant-baseline'],
      });
    }
  }

  if (typeof cb !== 'undefined') {
    switch (graphType) {
      case 'flowchart':
      case 'flowchart-v2':
        cb(svgCode, flowDb.bindFunctions);
        break;
      case 'gantt':
        cb(svgCode, ganttDb.bindFunctions);
        break;
      case 'class':
      case 'classDiagram':
        cb(svgCode, classDb.bindFunctions);
        break;
      default:
        cb(svgCode);
    }
  } else {
    log.debug('CB = undefined!');
  }
  attachFunctions();

  const tmpElementSelector = cnf.securityLevel === 'sandbox' ? '#i' + id : '#d' + id;
  const node = select(tmpElementSelector).node();
  if (node && 'remove' in node) {
    node.remove();
  }

  if (parseEncounteredException) {
    throw parseEncounteredException;
  }

  return svgCode;
};

/**
 * @deprecated This is an internal function and should not be used. Will be removed in v10.
 */

const renderAsync = async function (
  id: string,
  text: string,
  cb: (svgCode: string, bindFunctions?: (element: Element) => void) => void,
  container?: Element
): Promise<void> {
  addDiagrams();
  configApi.reset();
  text = text.replace(/\r\n?/g, '\n'); // parser problems on CRLF ignore all CR and leave LF;;
  const graphInit = utils.detectInit(text);
  if (graphInit) {
    directiveSanitizer(graphInit);
    configApi.addDirective(graphInit);
  }
  const cnf = configApi.getConfig();

  log.debug(cnf);

  // Check the maximum allowed text size
  if (text.length > cnf.maxTextSize!) {
    text = 'graph TB;a[Maximum text size in diagram exceeded];style a fill:#faa';
  }

  let root: any = select('body');

  // In regular execution the container will be the div with a mermaid class
  if (typeof container !== 'undefined') {
    // A container was provided by the caller
    if (container) {
      container.innerHTML = '';
    }

    if (cnf.securityLevel === 'sandbox') {
      // IF we are in sandboxed mode, we do everyting mermaid related
      // in a sandboxed div
      const iframe = select(container)
        .append('iframe')
        .attr('id', 'i' + id)
        .attr('style', 'width: 100%; height: 100%;')
        .attr('sandbox', '');
      // const iframeBody = ;
      root = select(iframe.nodes()[0]!.contentDocument!.body);
      root.node().style.margin = 0;
    } else {
      root = select(container);
    }

    root
      .append('div')
      .attr('id', 'd' + id)
      .attr('style', 'font-family: ' + cnf.fontFamily)
      .append('svg')
      .attr('id', id)
      .attr('width', '100%')
      .attr('xmlns', 'http://www.w3.org/2000/svg')
      .attr('xmlns:xlink', 'http://www.w3.org/1999/xlink')
      .append('g');
  } else {
    // No container was provided
    // If there is an existing element with the id, we remove it
    // this likely a previously rendered diagram
    const existingSvg = document.getElementById(id);
    if (existingSvg) {
      existingSvg.remove();
    }

    // Remove previous tpm element if it exists
    let element;
    if (cnf.securityLevel === 'sandbox') {
      element = document.querySelector('#i' + id);
    } else {
      element = document.querySelector('#d' + id);
    }

    if (element) {
      element.remove();
    }

    // Add the tmp div used for rendering with the id `d${id}`
    // d+id it will contain a svg with the id "id"

    if (cnf.securityLevel === 'sandbox') {
      // IF we are in sandboxed mode, we do everyting mermaid related
      // in a sandboxed div
      const iframe = select('body')
        .append('iframe')
        .attr('id', 'i' + id)
        .attr('style', 'width: 100%; height: 100%;')
        .attr('sandbox', '');

      root = select(iframe.nodes()[0]!.contentDocument!.body);
      root.node().style.margin = 0;
    } else {
      root = select('body');
    }

    // This is the temporary div
    root
      .append('div')
      .attr('id', 'd' + id)
      // this is the seed of the svg to be rendered
      .append('svg')
      .attr('id', id)
      .attr('width', '100%')
      .attr('xmlns', 'http://www.w3.org/2000/svg')
      .append('g');
  }

  text = encodeEntities(text);

  // Important that we do not create the diagram until after the directives have been included
  let diag;
  let parseEncounteredException;
  try {
    // diag = new Diagram(text);
    diag = await getDiagramFromText(text);
  } catch (error) {
    diag = new Diagram('error');
    parseEncounteredException = error;
  }
  // Get the tmp element containing the the svg
  const element = root.select('#d' + id).node();
  const graphType = diag.type;

  // insert inline style into svg
  const svg = element.firstChild;
  const firstChild = svg.firstChild;

  let userStyles = '';
  // user provided theme CSS
  // If you add more configuration driven data into the user styles make sure that the value is
  // sanitized bye the santiizeCSS function
  if (cnf.themeCSS !== undefined) {
    userStyles += `\n${cnf.themeCSS}`;
  }
  // user provided theme CSS
  if (cnf.fontFamily !== undefined) {
    userStyles += `\n:root { --mermaid-font-family: ${cnf.fontFamily}}`;
  }
  // user provided theme CSS
  if (cnf.altFontFamily !== undefined) {
    userStyles += `\n:root { --mermaid-alt-font-family: ${cnf.altFontFamily}}`;
  }

  // classDef
  if (graphType === 'flowchart' || graphType === 'flowchart-v2' || graphType === 'graph') {
    const classes: any = flowRenderer.getClasses(text, diag);
    const htmlLabels = cnf.htmlLabels || cnf.flowchart?.htmlLabels;
    for (const className in classes) {
      if (htmlLabels) {
        userStyles += `\n.${className} > * { ${classes[className].styles.join(
          ' !important; '
        )} !important; }`;
        userStyles += `\n.${className} span { ${classes[className].styles.join(
          ' !important; '
        )} !important; }`;
      } else {
        userStyles += `\n.${className} path { ${classes[className].styles.join(
          ' !important; '
        )} !important; }`;
        userStyles += `\n.${className} rect { ${classes[className].styles.join(
          ' !important; '
        )} !important; }`;
        userStyles += `\n.${className} polygon { ${classes[className].styles.join(
          ' !important; '
        )} !important; }`;
        userStyles += `\n.${className} ellipse { ${classes[className].styles.join(
          ' !important; '
        )} !important; }`;
        userStyles += `\n.${className} circle { ${classes[className].styles.join(
          ' !important; '
        )} !important; }`;
        if (classes[className].textStyles) {
          userStyles += `\n.${className} tspan { ${classes[className].textStyles.join(
            ' !important; '
          )} !important; }`;
        }
      }
    }
  }

  const stylis = (selector: string, styles: string) =>
    serialize(compile(`${selector}{${styles}}`), stringify);
  const rules = stylis(`#${id}`, getStyles(graphType, userStyles, cnf.themeVariables));

  const style1 = document.createElement('style');
  style1.innerHTML = `#${id} ` + rules;
  svg.insertBefore(style1, firstChild);

  try {
    await diag.renderer.draw(text, id, pkg.version, diag);
  } catch (e) {
    errorRenderer.draw(text, id, pkg.version);
    throw e;
  }

  root
    .select(`[id="${id}"]`)
    .selectAll('foreignobject > *')
    .attr('xmlns', 'http://www.w3.org/1999/xhtml');

  // Fix for when the base tag is used
  let svgCode = root.select('#d' + id).node().innerHTML;

  log.debug('cnf.arrowMarkerAbsolute', cnf.arrowMarkerAbsolute);
  if (!evaluate(cnf.arrowMarkerAbsolute) && cnf.securityLevel !== 'sandbox') {
    svgCode = svgCode.replace(/marker-end="url\(.*?#/g, 'marker-end="url(#', 'g');
  }

  svgCode = decodeEntities(svgCode);

  // Fix for when the br tag is used
  svgCode = svgCode.replace(/<br>/g, '<br/>');

  if (cnf.securityLevel === 'sandbox') {
    const svgEl = root.select('#d' + id + ' svg').node();
    const width = '100%';
    let height = '100%';
    if (svgEl) {
      height = svgEl.viewBox.baseVal.height + 'px';
    }
    svgCode = `<iframe style="width:${width};height:${height};border:0;margin:0;" src="data:text/html;base64,${btoa(
      '<body style="margin:0">' + svgCode + '</body>'
    )}" sandbox="allow-top-navigation-by-user-activation allow-popups">
  The “iframe” tag is not supported by your browser.
</iframe>`;
  } else {
    if (cnf.securityLevel !== 'loose') {
      svgCode = DOMPurify.sanitize(svgCode, {
        ADD_TAGS: ['foreignobject'],
        ADD_ATTR: ['dominant-baseline'],
      });
    }
  }

  if (typeof cb !== 'undefined') {
    switch (graphType) {
      case 'flowchart':
      case 'flowchart-v2':
        cb(svgCode, flowDb.bindFunctions);
        break;
      case 'gantt':
        cb(svgCode, ganttDb.bindFunctions);
        break;
      case 'class':
      case 'classDiagram':
        cb(svgCode, classDb.bindFunctions);
        break;
      default:
        cb(svgCode);
    }
  } else {
    log.debug('CB = undefined!');
  }
  attachFunctions();

  const tmpElementSelector = cnf.securityLevel === 'sandbox' ? '#i' + id : '#d' + id;
  const node = select(tmpElementSelector).node();
  if (node && 'remove' in node) {
    node.remove();
  }

  if (parseEncounteredException) {
    throw parseEncounteredException;
  }

  return svgCode;
};

let currentDirective: { type?: string; args?: any } | undefined = {};

const parseDirective = function (p: any, statement: string, context: string, type: string): void {
  try {
    if (statement !== undefined) {
      statement = statement.trim();
      switch (context) {
        case 'open_directive':
          currentDirective = {};
          break;
        case 'type_directive':
          if (!currentDirective) throw new Error('currentDirective is undefined');
          currentDirective.type = statement.toLowerCase();
          break;
        case 'arg_directive':
          if (!currentDirective) throw new Error('currentDirective is undefined');
          currentDirective.args = JSON.parse(statement);
          break;
        case 'close_directive':
          handleDirective(p, currentDirective, type);
          currentDirective = undefined;
          break;
      }
    }
  } catch (error) {
    log.error(
      `Error while rendering sequenceDiagram directive: ${statement} jison context: ${context}`
    );
    // @ts-ignore: TODO Fix ts errors
    log.error(error.message);
  }
};

const handleDirective = function (p: any, directive: any, type: string): void {
  log.debug(`Directive type=${directive.type} with args:`, directive.args);
  switch (directive.type) {
    case 'init':
    case 'initialize': {
      ['config'].forEach((prop) => {
        if (typeof directive.args[prop] !== 'undefined') {
          if (type === 'flowchart-v2') {
            type = 'flowchart';
          }
          directive.args[type] = directive.args[prop];
          delete directive.args[prop];
        }
      });
      log.debug('sanitize in handleDirective', directive.args);
      directiveSanitizer(directive.args);
      log.debug('sanitize in handleDirective (done)', directive.args);
      configApi.addDirective(directive.args);
      break;
    }
    case 'wrap':
    case 'nowrap':
      if (p && p['setWrap']) {
        p.setWrap(directive.type === 'wrap');
      }
      break;
    case 'themeCss':
      log.warn('themeCss encountered');
      break;
    default:
      log.warn(
        `Unhandled directive: source: '%%{${directive.type}: ${JSON.stringify(
          directive.args ? directive.args : {}
        )}}%%`,
        directive
      );
      break;
  }
};

/** @param {MermaidConfig} options */
<<<<<<< HEAD
function initialize(options: MermaidConfig) {
=======
async function initialize(options: MermaidConfig = {}) {
>>>>>>> 6f273638
  // Handle legacy location of font-family configuration
  if (options.fontFamily) {
    if (!options.themeVariables) {
      options.themeVariables = {};
    }
    options.themeVariables.fontFamily = options.fontFamily;
  }

  // Set default options
  configApi.saveConfigFromInitialize(options);

  if (options?.theme && options.theme in theme) {
    // Todo merge with user options
    options.themeVariables = theme[options.theme as keyof typeof theme].getThemeVariables(
      options.themeVariables
    );
  } else if (options) {
    options.themeVariables = theme.default.getThemeVariables(options.themeVariables);
  }

  const config =
    typeof options === 'object' ? configApi.setSiteConfig(options) : configApi.getSiteConfig();

  setLogLevel(config.logLevel);
  addDiagrams();
}

export const mermaidAPI = Object.freeze({
  render,
  renderAsync,
  parse,
  parseAsync,
  parseDirective,
  initialize,
  getConfig: configApi.getConfig,
  setConfig: configApi.setConfig,
  getSiteConfig: configApi.getSiteConfig,
  updateSiteConfig: configApi.updateSiteConfig,
  reset: () => {
    configApi.reset();
  },
  globalReset: () => {
    configApi.reset(configApi.defaultConfig);
  },
  defaultConfig: configApi.defaultConfig,
});

setLogLevel(configApi.getConfig().logLevel);
configApi.reset(configApi.getConfig());
export default mermaidAPI;

/**
 * ## mermaidAPI configuration defaults
 *
 * ```html
 * <script>
 *   var config = {
 *     theme: 'default',
 *     logLevel: 'fatal',
 *     securityLevel: 'strict',
 *     startOnLoad: true,
 *     arrowMarkerAbsolute: false,
 *
 *     er: {
 *       diagramPadding: 20,
 *       layoutDirection: 'TB',
 *       minEntityWidth: 100,
 *       minEntityHeight: 75,
 *       entityPadding: 15,
 *       stroke: 'gray',
 *       fill: 'honeydew',
 *       fontSize: 12,
 *       useMaxWidth: true,
 *     },
 *     flowchart: {
 *       diagramPadding: 8,
 *       htmlLabels: true,
 *       curve: 'basis',
 *     },
 *     sequence: {
 *       diagramMarginX: 50,
 *       diagramMarginY: 10,
 *       actorMargin: 50,
 *       width: 150,
 *       height: 65,
 *       boxMargin: 10,
 *       boxTextMargin: 5,
 *       noteMargin: 10,
 *       messageMargin: 35,
 *       messageAlign: 'center',
 *       mirrorActors: true,
 *       bottomMarginAdj: 1,
 *       useMaxWidth: true,
 *       rightAngles: false,
 *       showSequenceNumbers: false,
 *     },
 *     gantt: {
 *       titleTopMargin: 25,
 *       barHeight: 20,
 *       barGap: 4,
 *       topPadding: 50,
 *       leftPadding: 75,
 *       gridLineStartPadding: 35,
 *       fontSize: 11,
 *       fontFamily: '"Open Sans", sans-serif',
 *       numberSectionStyles: 4,
 *       axisFormat: '%Y-%m-%d',
 *       topAxis: false,
 *     },
 *   };
 *   mermaid.initialize(config);
 * </script>
 * ```
 */<|MERGE_RESOLUTION|>--- conflicted
+++ resolved
@@ -741,11 +741,7 @@
 };
 
 /** @param {MermaidConfig} options */
-<<<<<<< HEAD
-function initialize(options: MermaidConfig) {
-=======
-async function initialize(options: MermaidConfig = {}) {
->>>>>>> 6f273638
+function initialize(options: MermaidConfig = {}) {
   // Handle legacy location of font-family configuration
   if (options.fontFamily) {
     if (!options.themeVariables) {
