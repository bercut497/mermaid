--- conflicted
+++ resolved
@@ -4,13 +4,9 @@
 import { sanitizeText as _sanitizeText } from '../diagrams/common/common';
 import { setupGraphViewbox as _setupGraphViewbox } from '../setupGraphViewbox';
 import { addStylesForDiagram } from '../styles';
-<<<<<<< HEAD
 import { DiagramDefinition, DiagramDetector, ExternalDiagramDefinition } from './types';
-=======
-import { DiagramDefinition, DiagramDetector } from './types';
 import * as _commonDb from '../commonDb';
 import { parseDirective as _parseDirective } from '../directiveUtils';
->>>>>>> e22171c5
 
 /*
   Packaging and exposing resources for external diagrams so that they can import
