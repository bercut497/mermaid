--- conflicted
+++ resolved
@@ -3,6 +3,7 @@
 import { addDiagrams } from './diagram-orchestration';
 import { DiagramDetector } from './types';
 import { getDiagramFromText } from '../Diagram';
+import { it, describe, expect, beforeAll } from 'vitest';
 
 addDiagrams();
 beforeAll(async () => {
@@ -21,17 +22,11 @@
   });
 
   it('should handle diagram registrations', () => {
-<<<<<<< HEAD
     expect(() => getDiagram('loki')).toThrowErrorMatchingInlineSnapshot(
       '"Diagram loki not found."'
     );
     expect(() => detectType('loki diagram')).toThrowErrorMatchingInlineSnapshot(
-      '"No diagram type detected for text: loki diagram"'
-=======
-    expect(() => getDiagram('loki')).toThrow();
-    expect(() => detectType('loki diagram')).toThrowErrorMatchingInlineSnapshot(
       '"No diagram type detected matching given configuration for text: loki diagram"'
->>>>>>> 3f93edaa
     );
     const detector: DiagramDetector = (str: string) => {
       return str.match('loki') !== null;
