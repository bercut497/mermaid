--- conflicted
+++ resolved
@@ -1,4 +1,3 @@
-<<<<<<< HEAD
 import c4 from '../diagrams/c4/c4Detector';
 import flowchart from '../diagrams/flowchart/flowDetector';
 import flowchartV2 from '../diagrams/flowchart/flowDetector-v2';
@@ -15,110 +14,11 @@
 import stateV2 from '../diagrams/state/stateDetector-V2';
 import journey from '../diagrams/user-journey/journeyDetector';
 import error from '../diagrams/error/errorDetector';
-import { registerLazyLoadedDiagrams } from './detectType';
-=======
-import { registerDiagram } from './diagramAPI';
-// @ts-ignore: TODO Fix ts errors
-import gitGraphParser from '../diagrams/git/parser/gitGraph';
-import { gitGraphDetector } from '../diagrams/git/gitGraphDetector';
-import gitGraphDb from '../diagrams/git/gitGraphAst';
-import gitGraphRenderer from '../diagrams/git/gitGraphRenderer';
-import gitGraphStyles from '../diagrams/git/styles';
-
-// @ts-ignore: TODO Fix ts errors
-import c4Parser from '../diagrams/c4/parser/c4Diagram';
-import { c4Detector } from '../diagrams/c4/c4Detector';
-import c4Db from '../diagrams/c4/c4Db';
-import c4Renderer from '../diagrams/c4/c4Renderer';
-import c4Styles from '../diagrams/c4/styles';
-
-// @ts-ignore: TODO Fix ts errors
-import classParser from '../diagrams/class/parser/classDiagram';
-import { classDetector } from '../diagrams/class/classDetector';
-import { classDetectorV2 } from '../diagrams/class/classDetector-V2';
-import classDb from '../diagrams/class/classDb';
-import classRenderer from '../diagrams/class/classRenderer';
-import classRendererV2 from '../diagrams/class/classRenderer-v2';
-import classStyles from '../diagrams/class/styles';
-
-// @ts-ignore: TODO Fix ts errors
-import erParser from '../diagrams/er/parser/erDiagram';
-import { erDetector } from '../diagrams/er/erDetector';
-import erDb from '../diagrams/er/erDb';
-import erRenderer from '../diagrams/er/erRenderer';
-import erStyles from '../diagrams/er/styles';
-
-// @ts-ignore: TODO Fix ts errors
-import flowParser from '../diagrams/flowchart/parser/flow';
-import { flowDetector } from '../diagrams/flowchart/flowDetector';
-import { flowDetectorV2 } from '../diagrams/flowchart/flowDetector-v2';
-import flowDb from '../diagrams/flowchart/flowDb';
-import flowRenderer from '../diagrams/flowchart/flowRenderer';
-import flowRendererV2 from '../diagrams/flowchart/flowRenderer-v2';
-import flowStyles from '../diagrams/flowchart/styles';
-
-// @ts-ignore: TODO Fix ts errors
-import ganttParser from '../diagrams/gantt/parser/gantt';
-import { ganttDetector } from '../diagrams/gantt/ganttDetector';
-import ganttDb from '../diagrams/gantt/ganttDb';
-import ganttRenderer from '../diagrams/gantt/ganttRenderer';
-import ganttStyles from '../diagrams/gantt/styles';
-
-// @ts-ignore: TODO Fix ts errors
-import infoParser from '../diagrams/info/parser/info';
-import infoDb from '../diagrams/info/infoDb';
-import infoRenderer from '../diagrams/info/infoRenderer';
-import { infoDetector } from '../diagrams/info/infoDetector';
-import infoStyles from '../diagrams/info/styles';
-
-// @ts-ignore: TODO Fix ts errors
-import pieParser from '../diagrams/pie/parser/pie';
-import { pieDetector } from '../diagrams/pie/pieDetector';
-import pieDb from '../diagrams/pie/pieDb';
-import pieRenderer from '../diagrams/pie/pieRenderer';
-import pieStyles from '../diagrams/pie/styles';
-
-// @ts-ignore: TODO Fix ts errors
-import requirementParser from '../diagrams/requirement/parser/requirementDiagram';
-import { requirementDetector } from '../diagrams/requirement/requirementDetector';
-import requirementDb from '../diagrams/requirement/requirementDb';
-import requirementRenderer from '../diagrams/requirement/requirementRenderer';
-import requirementStyles from '../diagrams/requirement/styles';
-
-// @ts-ignore: TODO Fix ts errors
-import sequenceParser from '../diagrams/sequence/parser/sequenceDiagram';
-import { sequenceDetector } from '../diagrams/sequence/sequenceDetector';
-import sequenceDb from '../diagrams/sequence/sequenceDb';
-import sequenceRenderer from '../diagrams/sequence/sequenceRenderer';
-import sequenceStyles from '../diagrams/sequence/styles';
-
-// @ts-ignore: TODO Fix ts errors
-import stateParser from '../diagrams/state/parser/stateDiagram';
-import { stateDetector } from '../diagrams/state/stateDetector';
-import { stateDetectorV2 } from '../diagrams/state/stateDetector-V2';
-import stateDb from '../diagrams/state/stateDb';
-import stateRenderer from '../diagrams/state/stateRenderer';
-import stateRendererV2 from '../diagrams/state/stateRenderer-v2';
-import stateStyles from '../diagrams/state/styles';
-
-// @ts-ignore: TODO Fix ts errors
-import journeyParser from '../diagrams/user-journey/parser/journey';
-import { journeyDetector } from '../diagrams/user-journey/journeyDetector';
-import journeyDb from '../diagrams/user-journey/journeyDb';
-import journeyRenderer from '../diagrams/user-journey/journeyRenderer';
-import journeyStyles from '../diagrams/user-journey/styles';
-import { setConfig } from '../config';
-
-import errorRenderer from '../diagrams/error/errorRenderer';
-import errorStyles from '../diagrams/error/styles';
->>>>>>> e22171c5
-
 import flowchartElk from '../diagrams/flowchart/elk/detector';
+import timeline from '../diagrams/timeline/detector';
+import mindmap from '../diagrams/mindmap/detector';
 import { registerLazyLoadedDiagrams } from './detectType';
 
-// Lazy loaded diagrams
-import timelineDetector from '../diagrams/timeline/detector';
-import mindmapDetector from '../diagrams/mindmap/detector';
 
 let hasLoadedDiagrams = false;
 export const addDiagrams = () => {
@@ -128,7 +28,6 @@
   // This is added here to avoid race-conditions.
   // We could optimize the loading logic somehow.
   hasLoadedDiagrams = true;
-<<<<<<< HEAD
   registerLazyLoadedDiagrams(
     error,
     c4,
@@ -142,278 +41,12 @@
     sequence,
     flowchart,
     flowchartV2,
+    flowchartElk,
+    mindmap,
+    timeline,
     git,
     state,
     stateV2,
     journey
-=======
-  registerLazyLoadedDiagrams(flowchartElk, timelineDetector, mindmapDetector);
-
-  registerDiagram(
-    'error',
-    // Special diagram with error messages but setup as a regular diagram
-    {
-      db: {
-        clear: () => {
-          // Quite ok, clear needs to be there for error to work as a regular diagram
-        },
-      },
-      styles: errorStyles,
-      renderer: errorRenderer,
-      parser: {
-        parser: { yy: {} },
-        parse: () => {
-          // no op
-        },
-      },
-      init: () => {
-        // no op
-      },
-    },
-    (text) => text.toLowerCase().trim() === 'error'
-  );
-  registerDiagram(
-    '---',
-    // --- diagram type may appear if YAML front-matter is not parsed correctly
-    {
-      db: {
-        clear: () => {
-          // Quite ok, clear needs to be there for --- to work as a regular diagram
-        },
-      },
-      styles: errorStyles, // should never be used
-      renderer: errorRenderer, // should never be used
-      parser: {
-        parser: { yy: {} },
-        parse: () => {
-          throw new Error(
-            'Diagrams beginning with --- are not valid. ' +
-              'If you were trying to use a YAML front-matter, please ensure that ' +
-              "you've correctly opened and closed the YAML front-matter with unindented `---` blocks"
-          );
-        },
-      },
-      init: () => null, // no op
-    },
-    (text) => {
-      return text.toLowerCase().trimStart().startsWith('---');
-    }
-  );
-
-  registerDiagram(
-    'c4',
-    {
-      parser: c4Parser,
-      db: c4Db,
-      renderer: c4Renderer,
-      styles: c4Styles,
-      init: (cnf) => {
-        c4Renderer.setConf(cnf.c4);
-      },
-    },
-    c4Detector
-  );
-  registerDiagram(
-    'class',
-    {
-      parser: classParser,
-      db: classDb,
-      renderer: classRenderer,
-      styles: classStyles,
-      init: (cnf) => {
-        if (!cnf.class) {
-          cnf.class = {};
-        }
-        cnf.class.arrowMarkerAbsolute = cnf.arrowMarkerAbsolute;
-        classDb.clear();
-      },
-    },
-    classDetector
-  );
-  registerDiagram(
-    'classDiagram',
-    {
-      parser: classParser,
-      db: classDb,
-      renderer: classRendererV2,
-      styles: classStyles,
-      init: (cnf) => {
-        if (!cnf.class) {
-          cnf.class = {};
-        }
-        cnf.class.arrowMarkerAbsolute = cnf.arrowMarkerAbsolute;
-        classDb.clear();
-      },
-    },
-    classDetectorV2
-  );
-  registerDiagram(
-    'er',
-    {
-      parser: erParser,
-      db: erDb,
-      renderer: erRenderer,
-      styles: erStyles,
-    },
-    erDetector
-  );
-  registerDiagram(
-    'gantt',
-    {
-      parser: ganttParser,
-      db: ganttDb,
-      renderer: ganttRenderer,
-      styles: ganttStyles,
-    },
-    ganttDetector
-  );
-  registerDiagram(
-    'info',
-    {
-      parser: infoParser,
-      db: infoDb,
-      renderer: infoRenderer,
-      styles: infoStyles,
-    },
-    infoDetector
-  );
-  registerDiagram(
-    'pie',
-    {
-      parser: pieParser,
-      db: pieDb,
-      renderer: pieRenderer,
-      styles: pieStyles,
-    },
-    pieDetector
-  );
-  registerDiagram(
-    'requirement',
-    {
-      parser: requirementParser,
-      db: requirementDb,
-      renderer: requirementRenderer,
-      styles: requirementStyles,
-    },
-    requirementDetector
-  );
-  registerDiagram(
-    'sequence',
-    {
-      parser: sequenceParser,
-      db: sequenceDb,
-      renderer: sequenceRenderer,
-      styles: sequenceStyles,
-      init: (cnf) => {
-        if (!cnf.sequence) {
-          cnf.sequence = {};
-        }
-        cnf.sequence.arrowMarkerAbsolute = cnf.arrowMarkerAbsolute;
-        if ('sequenceDiagram' in cnf) {
-          throw new Error(
-            '`mermaid config.sequenceDiagram` has been renamed to `config.sequence`. Please update your mermaid config.'
-          );
-        }
-        sequenceDb.setWrap(cnf.wrap);
-        sequenceRenderer.setConf(cnf.sequence);
-      },
-    },
-    sequenceDetector
-  );
-  registerDiagram(
-    'state',
-    {
-      parser: stateParser,
-      db: stateDb,
-      renderer: stateRenderer,
-      styles: stateStyles,
-      init: (cnf) => {
-        if (!cnf.state) {
-          cnf.state = {};
-        }
-        cnf.state.arrowMarkerAbsolute = cnf.arrowMarkerAbsolute;
-        stateDb.clear();
-      },
-    },
-    stateDetector
-  );
-  registerDiagram(
-    'stateDiagram',
-    {
-      parser: stateParser,
-      db: stateDb,
-      renderer: stateRendererV2,
-      styles: stateStyles,
-      init: (cnf) => {
-        if (!cnf.state) {
-          cnf.state = {};
-        }
-        cnf.state.arrowMarkerAbsolute = cnf.arrowMarkerAbsolute;
-        stateDb.clear();
-      },
-    },
-    stateDetectorV2
-  );
-  registerDiagram(
-    'journey',
-    {
-      parser: journeyParser,
-      db: journeyDb,
-      renderer: journeyRenderer,
-      styles: journeyStyles,
-      init: (cnf) => {
-        journeyRenderer.setConf(cnf.journey);
-        journeyDb.clear();
-      },
-    },
-    journeyDetector
-  );
-
-  registerDiagram(
-    'flowchart',
-    {
-      parser: flowParser,
-      db: flowDb,
-      renderer: flowRendererV2,
-      styles: flowStyles,
-      init: (cnf) => {
-        if (!cnf.flowchart) {
-          cnf.flowchart = {};
-        }
-        // TODO, broken as of 2022-09-14 (13809b50251845475e6dca65cc395761be38fbd2)
-        cnf.flowchart.arrowMarkerAbsolute = cnf.arrowMarkerAbsolute;
-        flowRenderer.setConf(cnf.flowchart);
-        flowDb.clear();
-        flowDb.setGen('gen-1');
-      },
-    },
-    flowDetector
-  );
-  registerDiagram(
-    'flowchart-v2',
-    {
-      parser: flowParser,
-      db: flowDb,
-      renderer: flowRendererV2,
-      styles: flowStyles,
-      init: (cnf) => {
-        if (!cnf.flowchart) {
-          cnf.flowchart = {};
-        }
-        cnf.flowchart.arrowMarkerAbsolute = cnf.arrowMarkerAbsolute;
-        // flowchart-v2 uses dagre-wrapper, which doesn't have access to flowchart cnf
-        setConfig({ flowchart: { arrowMarkerAbsolute: cnf.arrowMarkerAbsolute } });
-        flowRendererV2.setConf(cnf.flowchart);
-        flowDb.clear();
-        flowDb.setGen('gen-2');
-      },
-    },
-    flowDetectorV2
-  );
-  registerDiagram(
-    'gitGraph',
-    { parser: gitGraphParser, db: gitGraphDb, renderer: gitGraphRenderer, styles: gitGraphStyles },
-    gitGraphDetector
->>>>>>> e22171c5
   );
 };