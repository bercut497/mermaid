--- conflicted
+++ resolved
@@ -2,21 +2,13 @@
 import mindmap from '@mermaid-js/mermaid-mindmap';
 import timeline from '@mermaid-js/mermaid-timeline';
 
-<<<<<<< HEAD
-try {
-  await mermaid.registerExternalDiagrams([mindmap,timeline]);
-} catch (e) {
-  console.error(e);
-}
-=======
 const init = (async () => {
   try {
-    await mermaid.registerExternalDiagrams([mindmap]);
+    await mermaid.registerExternalDiagrams([mindmap,timeline]);
   } catch (e) {
     console.error(e);
   }
 })();
->>>>>>> 1fca5131
 
 export const render = async (id: string, code: string, config: MermaidConfig): Promise<string> => {
   await init;
