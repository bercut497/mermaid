--- conflicted
+++ resolved
@@ -1,8 +1,4 @@
-<<<<<<< HEAD
-const { transformJison } = require('./jisonTransformer');
-=======
 const { transformJison } = require('./jisonTransformer.cjs');
->>>>>>> 59f8f5f6
 const fs = require('fs');
 const { dependencies } = require('../package.json');
 
