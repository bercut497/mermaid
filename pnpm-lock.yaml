--- conflicted
+++ resolved
@@ -12106,11 +12106,7 @@
       - terser
     dev: true
 
-<<<<<<< HEAD
-  /vite/3.2.3:
-=======
   /vite/3.2.3_@types+node@18.11.9:
->>>>>>> d543bc04
     resolution: {integrity: sha512-h8jl1TZ76eGs3o2dIBSsvXDLb1m/Ec1iej8ZMdz+PsaFUsftZeWe2CZOI3qogEsMNaywc17gu0q6cQDzh/weCQ==}
     engines: {node: ^14.18.0 || >=16.0.0}
     hasBin: true
@@ -12135,14 +12131,9 @@
       terser:
         optional: true
     dependencies:
-<<<<<<< HEAD
-      esbuild: 0.15.13
-      postcss: 8.4.20
-=======
       '@types/node': 18.11.9
       esbuild: 0.15.13
       postcss: 8.4.18
->>>>>>> d543bc04
       resolve: 1.22.1
       rollup: 2.79.1
     optionalDependencies:
