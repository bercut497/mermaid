--- conflicted
+++ resolved
@@ -38,17 +38,8 @@
 
       </div>
       <div class="mermaid2" style="width: 50%; height: 20%;">
-<<<<<<< HEAD
 graph LR
     A{{A}}--apa-->B{{B}};
-=======
-flowchart TD
-	A[Christmas] -->|Get money| B(Go shopping)
-	B --> C{Let me think}
-	C -->|One| D[Laptop]
-	C -->|Two| E[iPhone]
-	C -->|Three| F[fa:fa-car Car]
->>>>>>> c1fd7fda
 
       </div>
       <div class="mermaid2" style="width: 50%; height: 20%;">
