--- conflicted
+++ resolved
@@ -101,13 +101,9 @@
     "cypress": "9.7.0",
     "cypress-image-snapshot": "^4.0.1",
     "documentation": "13.2.0",
-<<<<<<< HEAD
     "esbuild": "^0.15.6",
     "esbuild-loader": "^2.19.0",
-    "eslint": "^8.23.0",
-=======
     "eslint": "^8.23.1",
->>>>>>> 064c3134
     "eslint-config-prettier": "^8.5.0",
     "eslint-plugin-cypress": "^2.12.1",
     "eslint-plugin-html": "^7.1.0",
@@ -119,12 +115,8 @@
     "husky": "^8.0.0",
     "identity-obj-proxy": "^3.0.0",
     "jest": "^28.0.3",
-<<<<<<< HEAD
-    "jest-environment-jsdom": "^29.0.2",
+    "jest-environment-jsdom": "^29.0.3",
     "jest-esbuild": "^0.2.9",
-=======
-    "jest-environment-jsdom": "^29.0.3",
->>>>>>> 064c3134
     "jison": "^0.4.18",
     "js-base64": "3.7.2",
     "lint-staged": "^13.0.0",
