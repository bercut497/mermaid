--- conflicted
+++ resolved
@@ -92,13 +92,8 @@
     "@typescript-eslint/eslint-plugin": "^5.37.0",
     "@typescript-eslint/parser": "^5.37.0",
     "concurrently": "^7.4.0",
-<<<<<<< HEAD
     "coveralls": "^3.0.2",
-    "cypress": "9.7.0",
-=======
-    "css-to-string-loader": "^0.1.3",
     "cypress": "^10.0.0",
->>>>>>> e8eb2ab0
     "cypress-image-snapshot": "^4.0.1",
     "documentation": "13.2.0",
     "esbuild": "^0.15.6",
