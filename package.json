{
  "name": "mermaid",
<<<<<<< HEAD
  "version": "8.9.3",
=======
  "version": "8.10.1",
>>>>>>> ebd2cb6f
  "description": "Markdownish syntax for generating flowcharts, sequence diagrams, class diagrams, gantt charts and git graphs.",
  "main": "dist/mermaid.core.js",
  "keywords": [
    "diagram",
    "markdown",
    "flowchart",
    "sequence diagram",
    "gantt",
    "class diagram",
    "git graph"
  ],
  "scripts": {
    "build:development": "webpack --progress --colors",
    "build:production": "yarn build:development -p --config webpack.config.prod.babel.js",
    "build": "yarn build:development && yarn build:production",
    "postbuild": "documentation build src/mermaidAPI.js src/config.js src/defaultConfig.js --shallow -f md --markdown-toc false > docs/Setup.md",
    "build:watch": "yarn build --watch",
    "minify": "minify ./dist/mermaid.js > ./dist/mermaid.min.js",
    "release": "yarn build",
    "lint": "eslint src",
    "e2e:depr": "yarn lint && jest e2e --config e2e/jest.config.js",
    "cypress": "percy exec -- cypress run",
    "e2e": "start-server-and-test dev http://localhost:9000/ cypress",
    "e2e-upd": "yarn lint && jest e2e -u --config e2e/jest.config.js",
    "dev": "webpack-dev-server --config webpack.config.e2e.js",
    "test": "yarn lint && jest src/.*",
    "test:watch": "jest --watch src",
    "prepublishOnly": "yarn build && yarn test",
    "prepare": "yarn build"
  },
  "repository": {
    "type": "git",
    "url": "https://github.com/knsv/mermaid"
  },
  "author": "Knut Sveidqvist",
  "license": "MIT",
  "standard": {
    "ignore": [
      "**/parser/*.js",
      "dist/**/*.js",
      "cypress/**/*.js"
    ],
    "globals": [
      "page"
    ]
  },
  "dependencies": {
    "@braintree/sanitize-url": "^3.1.0",
    "d3": "^5.7.0",
    "dagre": "^0.8.4",
    "dagre-d3": "^0.6.4",
    "entity-decode": "^2.0.2",
    "graphlib": "^2.1.7",
    "he": "^1.2.0",
    "khroma": "^1.1.0",
    "minify": "^4.1.1",
    "moment-mini": "^2.22.1",
    "stylis": "^3.5.2"
  },
  "devDependencies": {
    "@babel/core": "^7.2.2",
    "@babel/preset-env": "^7.8.4",
    "@babel/register": "^7.0.0",
    "@percy/cypress": "*",
    "babel-core": "7.0.0-bridge.0",
    "babel-eslint": "^10.1.0",
    "babel-jest": "^24.9.0",
    "babel-loader": "^8.0.4",
    "coveralls": "^3.0.2",
    "css-loader": "^2.0.1",
    "css-to-string-loader": "^0.1.3",
    "cypress": "4.0.1",
    "documentation": "^12.0.1",
    "eslint": "^6.3.0",
    "eslint-config-prettier": "^6.3.0",
    "eslint-plugin-prettier": "^3.1.0",
    "husky": "^1.2.1",
    "identity-obj-proxy": "^3.0.0",
    "jest": "^24.9.0",
    "jison": "^0.4.18",
    "moment": "^2.23.0",
    "node-sass": "^5.0.0",
    "prettier": "^1.18.2",
    "puppeteer": "^1.17.0",
    "sass-loader": "^7.1.0",
    "start-server-and-test": "^1.10.6",
    "terser-webpack-plugin": "^2.2.2",
    "webpack": "^4.41.2",
    "webpack-bundle-analyzer": "^3.7.0",
    "webpack-cli": "^3.1.2",
    "webpack-dev-server": "^3.4.1",
    "webpack-node-externals": "^1.7.2",
    "yarn-upgrade-all": "^0.5.0"
  },
  "files": [
    "dist"
  ],
  "yarn-upgrade-all": {
    "ignore": [
      "babel-core"
    ]
  },
  "sideEffects": [
    "**/*.css",
    "**/*.scss"
  ],
  "husky": {
    "hooks": {
      "pre-push": "yarn test"
    }
  }
}<|MERGE_RESOLUTION|>--- conflicted
+++ resolved
@@ -1,10 +1,6 @@
 {
   "name": "mermaid",
-<<<<<<< HEAD
-  "version": "8.9.3",
-=======
   "version": "8.10.1",
->>>>>>> ebd2cb6f
   "description": "Markdownish syntax for generating flowcharts, sequence diagrams, class diagrams, gantt charts and git graphs.",
   "main": "dist/mermaid.core.js",
   "keywords": [
