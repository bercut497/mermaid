--- conflicted
+++ resolved
@@ -106,13 +106,8 @@
     "start-server-and-test": "^1.15.4",
     "ts-node": "^10.9.1",
     "typescript": "^4.8.4",
-<<<<<<< HEAD
     "vite": "^4.1.1",
     "vitest": "^0.28.5"
-=======
-    "vite": "^4.0.0",
-    "vitest": "^0.28.4"
->>>>>>> fec193eb
   },
   "volta": {
     "node": "18.14.0"
