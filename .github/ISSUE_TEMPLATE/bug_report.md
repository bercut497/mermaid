---
name: Bug report
about: Create a report to help us improve
title: ''
labels: 'Status: Triage, Type: Bug / Error'
assignees: ''
---

**Describe the bug**
A clear and concise description of what the bug is.

**To Reproduce**
Steps to reproduce the behavior:
<<<<<<< HEAD
1. Go to the [live editor](https://mermaid.live).
2. Enter the below code sample.
=======

1. Go to '...'
2. Click on '....'
3. Scroll down to '....'
4. See error
>>>>>>> e78ac9b9

**Code Sample**
Live version: A link to https://mermaid.live/edit#…
```
graph TD;
…
```

**Screenshots**
If applicable, add screenshots to help explain your problem.

**Expected behavior**
A clear and concise description of what you expected to happen.

**Desktop (please complete the following information):**
<<<<<<< HEAD
 - OS: [e.g. iOS]
 - Browser: [e.g. chrome, safari]
 - Version: [e.g. 22]

**Smartphone (please complete the following information):**
 - Device: [e.g. iPhone6]
 - OS: [e.g. iOS8.1]
 - Browser: [e.g. stock browser, safari]
 - Version: [e.g. 22]
=======

- OS: [e.g. iOS]
- Browser [e.g. chrome, safari]
- Version [e.g. 22]

**Smartphone (please complete the following information):**

- Device: [e.g. iPhone6]
- OS: [e.g. iOS8.1]
- Browser [e.g. stock browser, safari]
- Version [e.g. 22]
>>>>>>> e78ac9b9

**Additional context**
Add any other context about the problem here.<|MERGE_RESOLUTION|>--- conflicted
+++ resolved
@@ -11,19 +11,15 @@
 
 **To Reproduce**
 Steps to reproduce the behavior:
-<<<<<<< HEAD
-1. Go to the [live editor](https://mermaid.live).
-2. Enter the below code sample.
-=======
 
 1. Go to '...'
 2. Click on '....'
 3. Scroll down to '....'
 4. See error
->>>>>>> e78ac9b9
 
 **Code Sample**
 Live version: A link to https://mermaid.live/edit#…
+
 ```
 graph TD;
 …
@@ -36,29 +32,17 @@
 A clear and concise description of what you expected to happen.
 
 **Desktop (please complete the following information):**
-<<<<<<< HEAD
- - OS: [e.g. iOS]
- - Browser: [e.g. chrome, safari]
- - Version: [e.g. 22]
-
-**Smartphone (please complete the following information):**
- - Device: [e.g. iPhone6]
- - OS: [e.g. iOS8.1]
- - Browser: [e.g. stock browser, safari]
- - Version: [e.g. 22]
-=======
 
 - OS: [e.g. iOS]
-- Browser [e.g. chrome, safari]
-- Version [e.g. 22]
+- Browser: [e.g. chrome, safari]
+- Version: [e.g. 22]
 
 **Smartphone (please complete the following information):**
 
 - Device: [e.g. iPhone6]
 - OS: [e.g. iOS8.1]
-- Browser [e.g. stock browser, safari]
-- Version [e.g. 22]
->>>>>>> e78ac9b9
+- Browser: [e.g. stock browser, safari]
+- Version: [e.g. 22]
 
 **Additional context**
 Add any other context about the problem here.