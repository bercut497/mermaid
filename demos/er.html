--- conflicted
+++ resolved
@@ -33,45 +33,28 @@
         "Person . CUSTOMER" }|..|{ "Address//StreetAddress::[DELIVERY ADDRESS]" : uses
 
         "Address//StreetAddress::[DELIVERY ADDRESS]" {
-            int customerID FK
-            string line1 "this is the first address line comment"
-            string line2
-            string city
-            string region
-            string state
-            string postal_code
-            string country
-            }
+          int customerID FK
+          string line1 "this is the first address line comment"
+          string line2
+          string city
+          string region
+          string state
+          string(5) postal_code
+          string country
+        }
 
-<<<<<<< HEAD
-            "a_~`!@#$^&*()-_=+[]{}|/;:'.?¡⁄™€£‹¢›∞ﬁ§‡•°ª·º‚≠±œŒ∑„®†ˇ¥Á¨ˆˆØπ∏“«»åÅßÍ∂ÎƒÏ©˙Ó∆Ô˚¬Ò…ÚæÆΩ¸≈π˛çÇ√◊∫ı˜µÂ≤¯≥˘÷¿" {
-              string name "this is an entity with an absurd name just to show characters that are now acceptable as long as the name is in double quotes"
-            }
-=======
-  "Address//StreetAddress::[DELIVERY ADDRESS]" {
-      int customerID FK
-      string line1 "this is the first address line comment"
-      string line2
-      string city
-      string region
-      string state
-      string(5) postal_code
-      string country
-      }
+        "a_~`!@#$^&*()-_=+[]{}|/;:'.?¡⁄™€£‹¢›∞ﬁ§‡•°ª·º‚≠±œŒ∑„®†ˇ¥Á¨ˆˆØπ∏“«»åÅßÍ∂ÎƒÏ©˙Ó∆Ô˚¬Ò…ÚæÆΩ¸≈π˛çÇ√◊∫ı˜µÂ≤¯≥˘÷¿" {
+          string name "this is an entity with an absurd name just to show characters that are now acceptable as long as the name is in double quotes"
+        }
 
-      "a_~`!@#$^&*()-_=+[]{}|/;:'.?¡⁄™€£‹¢›∞ﬁ§‡•°ª·º‚≠±œŒ∑„®†ˇ¥Á¨ˆˆØπ∏“«»åÅßÍ∂ÎƒÏ©˙Ó∆Ô˚¬Ò…ÚæÆΩ¸≈π˛çÇ√◊∫ı˜µÂ≤¯≥˘÷¿" {
-        string name "this is an entity with an absurd name just to show characters that are now acceptable as long as the name is in double quotes"
-      }
->>>>>>> 03c5bc11
-
-            "€£LINE_ITEM ¥" {
-              int orderID FK
-              int currencyId FK
-              number price
-              number quantity
-              number adjustment
-              number final_price
-            }
+        "€£LINE_ITEM ¥" {
+          int orderID FK
+          int currencyId FK
+          number price
+          number quantity
+          number adjustment
+          number final_price
+        }
     </pre>
     <hr />
 
